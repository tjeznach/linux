Mediatek SoCs Watchdog timer

Required properties:

- compatible should contain:
<<<<<<< HEAD
	"mediatek,mt2701-wdt", "mediatek,mt6589-wdt": for MT2701
	"mediatek,mt6589-wdt": for MT6589
	"mediatek,mt6797-wdt", "mediatek,mt6589-wdt": for MT6797
=======
	* "mediatek,mt2701-wdt" for MT2701 compatible watchdog timers
	* "mediatek,mt7622-wdt", "mediatek,mt6589-wdt": for MT7622
	* "mediatek,mt7623-wdt", "mediatek,mt6589-wdt": for MT7623
	* "mediatek,mt6589-wdt" for all compatible watchdog timers (MT2701,
		MT6589)
>>>>>>> 4cb30b04

- reg : Specifies base physical address and size of the registers.

Example:

wdt: watchdog@010000000 {
	compatible = "mediatek,mt6589-wdt";
	reg = <0x10000000 0x18>;
};<|MERGE_RESOLUTION|>--- conflicted
+++ resolved
@@ -3,17 +3,11 @@
 Required properties:
 
 - compatible should contain:
-<<<<<<< HEAD
 	"mediatek,mt2701-wdt", "mediatek,mt6589-wdt": for MT2701
 	"mediatek,mt6589-wdt": for MT6589
 	"mediatek,mt6797-wdt", "mediatek,mt6589-wdt": for MT6797
-=======
-	* "mediatek,mt2701-wdt" for MT2701 compatible watchdog timers
-	* "mediatek,mt7622-wdt", "mediatek,mt6589-wdt": for MT7622
-	* "mediatek,mt7623-wdt", "mediatek,mt6589-wdt": for MT7623
-	* "mediatek,mt6589-wdt" for all compatible watchdog timers (MT2701,
-		MT6589)
->>>>>>> 4cb30b04
+	"mediatek,mt7622-wdt", "mediatek,mt6589-wdt": for MT7622
+	"mediatek,mt7623-wdt", "mediatek,mt6589-wdt": for MT7623
 
 - reg : Specifies base physical address and size of the registers.
 
