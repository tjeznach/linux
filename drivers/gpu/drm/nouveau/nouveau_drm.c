/*
 * Copyright 2012 Red Hat Inc.
 *
 * Permission is hereby granted, free of charge, to any person obtaining a
 * copy of this software and associated documentation files (the "Software"),
 * to deal in the Software without restriction, including without limitation
 * the rights to use, copy, modify, merge, publish, distribute, sublicense,
 * and/or sell copies of the Software, and to permit persons to whom the
 * Software is furnished to do so, subject to the following conditions:
 *
 * The above copyright notice and this permission notice shall be included in
 * all copies or substantial portions of the Software.
 *
 * THE SOFTWARE IS PROVIDED "AS IS", WITHOUT WARRANTY OF ANY KIND, EXPRESS OR
 * IMPLIED, INCLUDING BUT NOT LIMITED TO THE WARRANTIES OF MERCHANTABILITY,
 * FITNESS FOR A PARTICULAR PURPOSE AND NONINFRINGEMENT.  IN NO EVENT SHALL
 * THE COPYRIGHT HOLDER(S) OR AUTHOR(S) BE LIABLE FOR ANY CLAIM, DAMAGES OR
 * OTHER LIABILITY, WHETHER IN AN ACTION OF CONTRACT, TORT OR OTHERWISE,
 * ARISING FROM, OUT OF OR IN CONNECTION WITH THE SOFTWARE OR THE USE OR
 * OTHER DEALINGS IN THE SOFTWARE.
 *
 * Authors: Ben Skeggs
 */

#include <linux/console.h>
#include <linux/module.h>
#include <linux/pci.h>
#include <linux/pm_runtime.h>
#include <linux/vga_switcheroo.h>

#include "drmP.h"
#include "drm_crtc_helper.h"

#include <core/device.h>
#include <core/gpuobj.h>
#include <core/option.h>

#include "nouveau_drm.h"
#include "nouveau_dma.h"
#include "nouveau_ttm.h"
#include "nouveau_gem.h"
#include "nouveau_agp.h"
#include "nouveau_vga.h"
#include "nouveau_sysfs.h"
#include "nouveau_hwmon.h"
#include "nouveau_acpi.h"
#include "nouveau_bios.h"
#include "nouveau_ioctl.h"
#include "nouveau_abi16.h"
#include "nouveau_fbcon.h"
#include "nouveau_fence.h"
#include "nouveau_debugfs.h"
#include "nouveau_usif.h"
#include "nouveau_connector.h"

MODULE_PARM_DESC(config, "option string to pass to driver core");
static char *nouveau_config;
module_param_named(config, nouveau_config, charp, 0400);

MODULE_PARM_DESC(debug, "debug string to pass to driver core");
static char *nouveau_debug;
module_param_named(debug, nouveau_debug, charp, 0400);

MODULE_PARM_DESC(noaccel, "disable kernel/abi16 acceleration");
static int nouveau_noaccel = 0;
module_param_named(noaccel, nouveau_noaccel, int, 0400);

MODULE_PARM_DESC(modeset, "enable driver (default: auto, "
		          "0 = disabled, 1 = enabled, 2 = headless)");
int nouveau_modeset = -1;
module_param_named(modeset, nouveau_modeset, int, 0400);

MODULE_PARM_DESC(runpm, "disable (0), force enable (1), optimus only default (-1)");
int nouveau_runtime_pm = -1;
module_param_named(runpm, nouveau_runtime_pm, int, 0400);

static struct drm_driver driver_stub;
static struct drm_driver driver_pci;
static struct drm_driver driver_platform;

static u64
nouveau_pci_name(struct pci_dev *pdev)
{
	u64 name = (u64)pci_domain_nr(pdev->bus) << 32;
	name |= pdev->bus->number << 16;
	name |= PCI_SLOT(pdev->devfn) << 8;
	return name | PCI_FUNC(pdev->devfn);
}

static u64
nouveau_platform_name(struct platform_device *platformdev)
{
	return platformdev->id;
}

static u64
nouveau_name(struct drm_device *dev)
{
	if (dev->pdev)
		return nouveau_pci_name(dev->pdev);
	else
		return nouveau_platform_name(dev->platformdev);
}

static int
nouveau_cli_create(u64 name, const char *sname,
		   int size, void **pcli)
{
	struct nouveau_cli *cli = *pcli = kzalloc(size, GFP_KERNEL);
	if (cli) {
		int ret = nvif_client_init(NULL, NULL, sname, name,
					   nouveau_config, nouveau_debug,
					  &cli->base);
		if (ret == 0) {
			mutex_init(&cli->mutex);
			usif_client_init(cli);
		}
		return ret;
	}
	return -ENOMEM;
}

static void
nouveau_cli_destroy(struct nouveau_cli *cli)
{
	nouveau_vm_ref(NULL, &nvkm_client(&cli->base)->vm, NULL);
	nvif_client_fini(&cli->base);
	usif_client_fini(cli);
}

static void
nouveau_accel_fini(struct nouveau_drm *drm)
{
	nouveau_channel_del(&drm->channel);
	nvif_object_fini(&drm->ntfy);
	nouveau_gpuobj_ref(NULL, &drm->notify);
	nvif_object_fini(&drm->nvsw);
	nouveau_channel_del(&drm->cechan);
	nvif_object_fini(&drm->ttm.copy);
	if (drm->fence)
		nouveau_fence(drm)->dtor(drm);
}

static void
nouveau_accel_init(struct nouveau_drm *drm)
{
	struct nvif_device *device = &drm->device;
	u32 arg0, arg1;
	u32 sclass[16];
	int ret, i;

	if (nouveau_noaccel)
		return;

	/* initialise synchronisation routines */
	/*XXX: this is crap, but the fence/channel stuff is a little
	 *     backwards in some places.  this will be fixed.
	 */
	ret = nvif_object_sclass(&device->base, sclass, ARRAY_SIZE(sclass));
	if (ret < 0)
		return;

	for (ret = -ENOSYS, i = 0; ret && i < ARRAY_SIZE(sclass); i++) {
		switch (sclass[i]) {
		case NV03_CHANNEL_DMA:
			ret = nv04_fence_create(drm);
			break;
		case NV10_CHANNEL_DMA:
			ret = nv10_fence_create(drm);
			break;
		case NV17_CHANNEL_DMA:
		case NV40_CHANNEL_DMA:
			ret = nv17_fence_create(drm);
			break;
		case NV50_CHANNEL_GPFIFO:
			ret = nv50_fence_create(drm);
			break;
		case G82_CHANNEL_GPFIFO:
			ret = nv84_fence_create(drm);
			break;
		case FERMI_CHANNEL_GPFIFO:
		case KEPLER_CHANNEL_GPFIFO_A:
			ret = nvc0_fence_create(drm);
			break;
		default:
			break;
		}
	}

	if (ret) {
		NV_ERROR(drm, "failed to initialise sync subsystem, %d\n", ret);
		nouveau_accel_fini(drm);
		return;
	}

	if (device->info.family >= NV_DEVICE_INFO_V0_KEPLER) {
		ret = nouveau_channel_new(drm, &drm->device, NVDRM_CHAN + 1,
					  KEPLER_CHANNEL_GPFIFO_A_V0_ENGINE_CE0|
					  KEPLER_CHANNEL_GPFIFO_A_V0_ENGINE_CE1,
					  0, &drm->cechan);
		if (ret)
			NV_ERROR(drm, "failed to create ce channel, %d\n", ret);

		arg0 = KEPLER_CHANNEL_GPFIFO_A_V0_ENGINE_GR;
		arg1 = 1;
	} else
	if (device->info.chipset >= 0xa3 &&
	    device->info.chipset != 0xaa &&
	    device->info.chipset != 0xac) {
		ret = nouveau_channel_new(drm, &drm->device, NVDRM_CHAN + 1,
					  NvDmaFB, NvDmaTT, &drm->cechan);
		if (ret)
			NV_ERROR(drm, "failed to create ce channel, %d\n", ret);

		arg0 = NvDmaFB;
		arg1 = NvDmaTT;
	} else {
		arg0 = NvDmaFB;
		arg1 = NvDmaTT;
	}

	ret = nouveau_channel_new(drm, &drm->device, NVDRM_CHAN, arg0, arg1,
				 &drm->channel);
	if (ret) {
		NV_ERROR(drm, "failed to create kernel channel, %d\n", ret);
		nouveau_accel_fini(drm);
		return;
	}

	ret = nvif_object_init(drm->channel->object, NULL, NVDRM_NVSW,
			       nouveau_abi16_swclass(drm), NULL, 0, &drm->nvsw);
	if (ret == 0) {
		struct nouveau_software_chan *swch;
		ret = RING_SPACE(drm->channel, 2);
		if (ret == 0) {
			if (device->info.family < NV_DEVICE_INFO_V0_FERMI) {
				BEGIN_NV04(drm->channel, NvSubSw, 0, 1);
				OUT_RING  (drm->channel, NVDRM_NVSW);
			} else
			if (device->info.family < NV_DEVICE_INFO_V0_KEPLER) {
				BEGIN_NVC0(drm->channel, FermiSw, 0, 1);
				OUT_RING  (drm->channel, 0x001f0000);
			}
		}
		swch = (void *)nvkm_object(&drm->nvsw)->parent;
		swch->flip = nouveau_flip_complete;
		swch->flip_data = drm->channel;
	}

	if (ret) {
		NV_ERROR(drm, "failed to allocate software object, %d\n", ret);
		nouveau_accel_fini(drm);
		return;
	}

	if (device->info.family < NV_DEVICE_INFO_V0_FERMI) {
		ret = nouveau_gpuobj_new(nvkm_object(&drm->device), NULL, 32,
					 0, 0, &drm->notify);
		if (ret) {
			NV_ERROR(drm, "failed to allocate notifier, %d\n", ret);
			nouveau_accel_fini(drm);
			return;
		}

		ret = nvif_object_init(drm->channel->object, NULL, NvNotify0,
				       NV_DMA_IN_MEMORY,
				       &(struct nv_dma_v0) {
						.target = NV_DMA_V0_TARGET_VRAM,
						.access = NV_DMA_V0_ACCESS_RDWR,
						.start = drm->notify->addr,
						.limit = drm->notify->addr + 31
				       }, sizeof(struct nv_dma_v0),
				       &drm->ntfy);
		if (ret) {
			nouveau_accel_fini(drm);
			return;
		}
	}


	nouveau_bo_move_init(drm);
}

static int nouveau_drm_probe(struct pci_dev *pdev,
			     const struct pci_device_id *pent)
{
	struct nouveau_device *device;
	struct apertures_struct *aper;
	bool boot = false;
	int ret;

	/* remove conflicting drivers (vesafb, efifb etc) */
	aper = alloc_apertures(3);
	if (!aper)
		return -ENOMEM;

	aper->ranges[0].base = pci_resource_start(pdev, 1);
	aper->ranges[0].size = pci_resource_len(pdev, 1);
	aper->count = 1;

	if (pci_resource_len(pdev, 2)) {
		aper->ranges[aper->count].base = pci_resource_start(pdev, 2);
		aper->ranges[aper->count].size = pci_resource_len(pdev, 2);
		aper->count++;
	}

	if (pci_resource_len(pdev, 3)) {
		aper->ranges[aper->count].base = pci_resource_start(pdev, 3);
		aper->ranges[aper->count].size = pci_resource_len(pdev, 3);
		aper->count++;
	}

#ifdef CONFIG_X86
	boot = pdev->resource[PCI_ROM_RESOURCE].flags & IORESOURCE_ROM_SHADOW;
#endif
	if (nouveau_modeset != 2)
		remove_conflicting_framebuffers(aper, "nouveaufb", boot);
	kfree(aper);

	ret = nouveau_device_create(pdev, NOUVEAU_BUS_PCI,
				    nouveau_pci_name(pdev), pci_name(pdev),
				    nouveau_config, nouveau_debug, &device);
	if (ret)
		return ret;

	pci_set_master(pdev);

	ret = drm_get_pci_dev(pdev, pent, &driver_pci);
	if (ret) {
		nouveau_object_ref(NULL, (struct nouveau_object **)&device);
		return ret;
	}

	return 0;
}

#define PCI_CLASS_MULTIMEDIA_HD_AUDIO 0x0403

static void
nouveau_get_hdmi_dev(struct nouveau_drm *drm)
{
	struct pci_dev *pdev = drm->dev->pdev;

	if (!pdev) {
		DRM_INFO("not a PCI device; no HDMI\n");
		drm->hdmi_device = NULL;
		return;
	}

	/* subfunction one is a hdmi audio device? */
	drm->hdmi_device = pci_get_bus_and_slot((unsigned int)pdev->bus->number,
						PCI_DEVFN(PCI_SLOT(pdev->devfn), 1));

	if (!drm->hdmi_device) {
		NV_DEBUG(drm, "hdmi device not found %d %d %d\n", pdev->bus->number, PCI_SLOT(pdev->devfn), 1);
		return;
	}

	if ((drm->hdmi_device->class >> 8) != PCI_CLASS_MULTIMEDIA_HD_AUDIO) {
		NV_DEBUG(drm, "possible hdmi device not audio %d\n", drm->hdmi_device->class);
		pci_dev_put(drm->hdmi_device);
		drm->hdmi_device = NULL;
		return;
	}
}

static int
nouveau_drm_load(struct drm_device *dev, unsigned long flags)
{
	struct pci_dev *pdev = dev->pdev;
	struct nouveau_drm *drm;
	int ret;

	ret = nouveau_cli_create(nouveau_name(dev), "DRM", sizeof(*drm),
				 (void **)&drm);
	if (ret)
		return ret;

	dev->dev_private = drm;
	drm->dev = dev;
	nvkm_client(&drm->client.base)->debug =
		nouveau_dbgopt(nouveau_debug, "DRM");

	INIT_LIST_HEAD(&drm->clients);
	spin_lock_init(&drm->tile.lock);

	nouveau_get_hdmi_dev(drm);

	/* make sure AGP controller is in a consistent state before we
	 * (possibly) execute vbios init tables (see nouveau_agp.h)
	 */
	if (pdev && drm_pci_device_is_agp(dev) && dev->agp) {
		const u64 enables = NV_DEVICE_V0_DISABLE_IDENTIFY |
				    NV_DEVICE_V0_DISABLE_MMIO;
		/* dummy device object, doesn't init anything, but allows
		 * agp code access to registers
		 */
		ret = nvif_device_init(&drm->client.base.base, NULL,
				       NVDRM_DEVICE, NV_DEVICE,
				       &(struct nv_device_v0) {
						.device = ~0,
						.disable = ~enables,
						.debug0 = ~0,
				       }, sizeof(struct nv_device_v0),
				       &drm->device);
		if (ret)
			goto fail_device;

		nouveau_agp_reset(drm);
		nvif_device_fini(&drm->device);
	}

	ret = nvif_device_init(&drm->client.base.base, NULL, NVDRM_DEVICE,
			       NV_DEVICE,
			       &(struct nv_device_v0) {
					.device = ~0,
					.disable = 0,
					.debug0 = 0,
			       }, sizeof(struct nv_device_v0),
			       &drm->device);
	if (ret)
		goto fail_device;

	dev->irq_enabled = true;

	/* workaround an odd issue on nvc1 by disabling the device's
	 * nosnoop capability.  hopefully won't cause issues until a
	 * better fix is found - assuming there is one...
	 */
	if (drm->device.info.chipset == 0xc1)
		nvif_mask(&drm->device, 0x00088080, 0x00000800, 0x00000000);

	nouveau_vga_init(drm);
	nouveau_agp_init(drm);

	if (drm->device.info.family >= NV_DEVICE_INFO_V0_TESLA) {
		ret = nouveau_vm_new(nvkm_device(&drm->device), 0, (1ULL << 40),
				     0x1000, &drm->client.vm);
		if (ret)
			goto fail_device;

		nvkm_client(&drm->client.base)->vm = drm->client.vm;
	}

	ret = nouveau_ttm_init(drm);
	if (ret)
		goto fail_ttm;

	ret = nouveau_bios_init(dev);
	if (ret)
		goto fail_bios;

	ret = nouveau_display_create(dev);
	if (ret)
		goto fail_dispctor;

	if (dev->mode_config.num_crtc) {
		ret = nouveau_display_init(dev);
		if (ret)
			goto fail_dispinit;
	}

	nouveau_sysfs_init(dev);
	nouveau_hwmon_init(dev);
	nouveau_accel_init(drm);
	nouveau_fbcon_init(dev);

	if (nouveau_runtime_pm != 0) {
		pm_runtime_use_autosuspend(dev->dev);
		pm_runtime_set_autosuspend_delay(dev->dev, 5000);
		pm_runtime_set_active(dev->dev);
		pm_runtime_allow(dev->dev);
		pm_runtime_mark_last_busy(dev->dev);
		pm_runtime_put(dev->dev);
	}
	return 0;

fail_dispinit:
	nouveau_display_destroy(dev);
fail_dispctor:
	nouveau_bios_takedown(dev);
fail_bios:
	nouveau_ttm_fini(drm);
fail_ttm:
	nouveau_agp_fini(drm);
	nouveau_vga_fini(drm);
fail_device:
	nvif_device_fini(&drm->device);
	nouveau_cli_destroy(&drm->client);
	return ret;
}

static int
nouveau_drm_unload(struct drm_device *dev)
{
	struct nouveau_drm *drm = nouveau_drm(dev);

	pm_runtime_get_sync(dev->dev);
	nouveau_fbcon_fini(dev);
	nouveau_accel_fini(drm);
	nouveau_hwmon_fini(dev);
	nouveau_sysfs_fini(dev);

	if (dev->mode_config.num_crtc)
		nouveau_display_fini(dev);
	nouveau_display_destroy(dev);

	nouveau_bios_takedown(dev);

	nouveau_ttm_fini(drm);
	nouveau_agp_fini(drm);
	nouveau_vga_fini(drm);

	nvif_device_fini(&drm->device);
	if (drm->hdmi_device)
		pci_dev_put(drm->hdmi_device);
	nouveau_cli_destroy(&drm->client);
	return 0;
}

void
nouveau_drm_device_remove(struct drm_device *dev)
{
	struct nouveau_drm *drm = nouveau_drm(dev);
	struct nouveau_client *client;
	struct nouveau_object *device;

	dev->irq_enabled = false;
	client = nvkm_client(&drm->client.base);
	device = client->device;
	drm_put_dev(dev);

	nouveau_object_ref(NULL, &device);
	nouveau_object_debug();
}
EXPORT_SYMBOL(nouveau_drm_device_remove);

static void
nouveau_drm_remove(struct pci_dev *pdev)
{
	struct drm_device *dev = pci_get_drvdata(pdev);

	nouveau_drm_device_remove(dev);
}

static int
nouveau_do_suspend(struct drm_device *dev, bool runtime)
{
	struct nouveau_drm *drm = nouveau_drm(dev);
	struct nouveau_cli *cli;
	int ret;

	if (dev->mode_config.num_crtc) {
		NV_INFO(drm, "suspending console...\n");
		nouveau_fbcon_set_suspend(dev, 1);
		NV_INFO(drm, "suspending display...\n");
		ret = nouveau_display_suspend(dev, runtime);
		if (ret)
			return ret;
	}

	NV_INFO(drm, "evicting buffers...\n");
	ttm_bo_evict_mm(&drm->ttm.bdev, TTM_PL_VRAM);

	NV_INFO(drm, "waiting for kernel channels to go idle...\n");
	if (drm->cechan) {
		ret = nouveau_channel_idle(drm->cechan);
		if (ret)
			goto fail_display;
	}

	if (drm->channel) {
		ret = nouveau_channel_idle(drm->channel);
		if (ret)
			goto fail_display;
	}

	NV_INFO(drm, "suspending client object trees...\n");
	if (drm->fence && nouveau_fence(drm)->suspend) {
		if (!nouveau_fence(drm)->suspend(drm)) {
			ret = -ENOMEM;
			goto fail_display;
		}
	}

	list_for_each_entry(cli, &drm->clients, head) {
		ret = nvif_client_suspend(&cli->base);
		if (ret)
			goto fail_client;
	}

	NV_INFO(drm, "suspending kernel object tree...\n");
	ret = nvif_client_suspend(&drm->client.base);
	if (ret)
		goto fail_client;

	nouveau_agp_fini(drm);
	return 0;

fail_client:
	list_for_each_entry_continue_reverse(cli, &drm->clients, head) {
		nvif_client_resume(&cli->base);
	}

	if (drm->fence && nouveau_fence(drm)->resume)
		nouveau_fence(drm)->resume(drm);

fail_display:
	if (dev->mode_config.num_crtc) {
		NV_INFO(drm, "resuming display...\n");
		nouveau_display_resume(dev, runtime);
	}
	return ret;
}

<<<<<<< HEAD
=======
int nouveau_pmops_suspend(struct device *dev)
{
	struct pci_dev *pdev = to_pci_dev(dev);
	struct drm_device *drm_dev = pci_get_drvdata(pdev);
	int ret;

	if (drm_dev->switch_power_state == DRM_SWITCH_POWER_OFF ||
	    drm_dev->switch_power_state == DRM_SWITCH_POWER_DYNAMIC_OFF)
		return 0;

	ret = nouveau_do_suspend(drm_dev, false);
	if (ret)
		return ret;

	pci_save_state(pdev);
	pci_disable_device(pdev);
	pci_set_power_state(pdev, PCI_D3hot);
	return 0;
}

>>>>>>> b2776bf7
static int
nouveau_do_resume(struct drm_device *dev, bool runtime)
{
	struct nouveau_drm *drm = nouveau_drm(dev);
	struct nouveau_cli *cli;

	NV_INFO(drm, "re-enabling device...\n");

	nouveau_agp_reset(drm);

	NV_INFO(drm, "resuming kernel object tree...\n");
	nvif_client_resume(&drm->client.base);
	nouveau_agp_init(drm);

	NV_INFO(drm, "resuming client object trees...\n");
	if (drm->fence && nouveau_fence(drm)->resume)
		nouveau_fence(drm)->resume(drm);

	list_for_each_entry(cli, &drm->clients, head) {
		nvif_client_resume(&cli->base);
	}

	nouveau_run_vbios_init(dev);

	if (dev->mode_config.num_crtc) {
		NV_INFO(drm, "resuming display...\n");
		nouveau_display_resume(dev, runtime);
		NV_INFO(drm, "resuming console...\n");
		nouveau_fbcon_set_suspend(dev, 0);
	}

	return 0;
}

int
nouveau_pmops_suspend(struct device *dev)
{
	struct pci_dev *pdev = to_pci_dev(dev);
	struct drm_device *drm_dev = pci_get_drvdata(pdev);
	int ret;

	if (drm_dev->switch_power_state == DRM_SWITCH_POWER_OFF ||
	    drm_dev->switch_power_state == DRM_SWITCH_POWER_DYNAMIC_OFF)
		return 0;

	ret = nouveau_do_suspend(drm_dev, false);
	if (ret)
		return ret;

	pci_save_state(pdev);
	pci_disable_device(pdev);
	pci_ignore_hotplug(pdev);
	pci_set_power_state(pdev, PCI_D3hot);
	return 0;
}

int
nouveau_pmops_resume(struct device *dev)
{
	struct pci_dev *pdev = to_pci_dev(dev);
	struct drm_device *drm_dev = pci_get_drvdata(pdev);
	int ret;

	if (drm_dev->switch_power_state == DRM_SWITCH_POWER_OFF ||
	    drm_dev->switch_power_state == DRM_SWITCH_POWER_DYNAMIC_OFF)
		return 0;

	pci_set_power_state(pdev, PCI_D0);
	pci_restore_state(pdev);
	ret = pci_enable_device(pdev);
	if (ret)
		return ret;
	pci_set_master(pdev);

	return nouveau_do_resume(drm_dev, false);
}

static int
nouveau_pmops_freeze(struct device *dev)
{
	struct pci_dev *pdev = to_pci_dev(dev);
	struct drm_device *drm_dev = pci_get_drvdata(pdev);
	return nouveau_do_suspend(drm_dev, false);
}

static int
nouveau_pmops_thaw(struct device *dev)
{
	struct pci_dev *pdev = to_pci_dev(dev);
	struct drm_device *drm_dev = pci_get_drvdata(pdev);
	return nouveau_do_resume(drm_dev, false);
}

static int
nouveau_pmops_runtime_suspend(struct device *dev)
{
	struct pci_dev *pdev = to_pci_dev(dev);
	struct drm_device *drm_dev = pci_get_drvdata(pdev);
	int ret;

	if (nouveau_runtime_pm == 0) {
		pm_runtime_forbid(dev);
		return -EBUSY;
	}

	/* are we optimus enabled? */
	if (nouveau_runtime_pm == -1 && !nouveau_is_optimus() && !nouveau_is_v1_dsm()) {
		DRM_DEBUG_DRIVER("failing to power off - not optimus\n");
		pm_runtime_forbid(dev);
		return -EBUSY;
	}

	nv_debug_level(SILENT);
	drm_kms_helper_poll_disable(drm_dev);
	vga_switcheroo_set_dynamic_switch(pdev, VGA_SWITCHEROO_OFF);
	nouveau_switcheroo_optimus_dsm();
	ret = nouveau_do_suspend(drm_dev, true);
	pci_save_state(pdev);
	pci_disable_device(pdev);
	pci_set_power_state(pdev, PCI_D3cold);
	drm_dev->switch_power_state = DRM_SWITCH_POWER_DYNAMIC_OFF;
	return ret;
}

static int
nouveau_pmops_runtime_resume(struct device *dev)
{
	struct pci_dev *pdev = to_pci_dev(dev);
	struct drm_device *drm_dev = pci_get_drvdata(pdev);
	struct nvif_device *device = &nouveau_drm(drm_dev)->device;
	int ret;

	if (nouveau_runtime_pm == 0)
		return -EINVAL;

	pci_set_power_state(pdev, PCI_D0);
	pci_restore_state(pdev);
	ret = pci_enable_device(pdev);
	if (ret)
		return ret;
	pci_set_master(pdev);

	ret = nouveau_do_resume(drm_dev, true);
	drm_kms_helper_poll_enable(drm_dev);
	/* do magic */
	nvif_mask(device, 0x88488, (1 << 25), (1 << 25));
	vga_switcheroo_set_dynamic_switch(pdev, VGA_SWITCHEROO_ON);
	drm_dev->switch_power_state = DRM_SWITCH_POWER_ON;
	nv_debug_level(NORMAL);
	return ret;
}

static int
nouveau_pmops_runtime_idle(struct device *dev)
{
	struct pci_dev *pdev = to_pci_dev(dev);
	struct drm_device *drm_dev = pci_get_drvdata(pdev);
	struct nouveau_drm *drm = nouveau_drm(drm_dev);
	struct drm_crtc *crtc;

	if (nouveau_runtime_pm == 0) {
		pm_runtime_forbid(dev);
		return -EBUSY;
	}

	/* are we optimus enabled? */
	if (nouveau_runtime_pm == -1 && !nouveau_is_optimus() && !nouveau_is_v1_dsm()) {
		DRM_DEBUG_DRIVER("failing to power off - not optimus\n");
		pm_runtime_forbid(dev);
		return -EBUSY;
	}

	/* if we have a hdmi audio device - make sure it has a driver loaded */
	if (drm->hdmi_device) {
		if (!drm->hdmi_device->driver) {
			DRM_DEBUG_DRIVER("failing to power off - no HDMI audio driver loaded\n");
			pm_runtime_mark_last_busy(dev);
			return -EBUSY;
		}
	}

	list_for_each_entry(crtc, &drm->dev->mode_config.crtc_list, head) {
		if (crtc->enabled) {
			DRM_DEBUG_DRIVER("failing to power off - crtc active\n");
			return -EBUSY;
		}
	}
	pm_runtime_mark_last_busy(dev);
	pm_runtime_autosuspend(dev);
	/* we don't want the main rpm_idle to call suspend - we want to autosuspend */
	return 1;
}

static int
nouveau_drm_open(struct drm_device *dev, struct drm_file *fpriv)
{
	struct nouveau_drm *drm = nouveau_drm(dev);
	struct nouveau_cli *cli;
	char name[32], tmpname[TASK_COMM_LEN];
	int ret;

	/* need to bring up power immediately if opening device */
	ret = pm_runtime_get_sync(dev->dev);
	if (ret < 0 && ret != -EACCES)
		return ret;

	get_task_comm(tmpname, current);
	snprintf(name, sizeof(name), "%s[%d]", tmpname, pid_nr(fpriv->pid));

	ret = nouveau_cli_create(nouveau_name(dev), name, sizeof(*cli),
			(void **)&cli);

	if (ret)
		goto out_suspend;

	cli->base.super = false;

	if (drm->device.info.family >= NV_DEVICE_INFO_V0_TESLA) {
		ret = nouveau_vm_new(nvkm_device(&drm->device), 0, (1ULL << 40),
				     0x1000, &cli->vm);
		if (ret) {
			nouveau_cli_destroy(cli);
			goto out_suspend;
		}

		nvkm_client(&cli->base)->vm = cli->vm;
	}

	fpriv->driver_priv = cli;

	mutex_lock(&drm->client.mutex);
	list_add(&cli->head, &drm->clients);
	mutex_unlock(&drm->client.mutex);

out_suspend:
	pm_runtime_mark_last_busy(dev->dev);
	pm_runtime_put_autosuspend(dev->dev);

	return ret;
}

static void
nouveau_drm_preclose(struct drm_device *dev, struct drm_file *fpriv)
{
	struct nouveau_cli *cli = nouveau_cli(fpriv);
	struct nouveau_drm *drm = nouveau_drm(dev);

	pm_runtime_get_sync(dev->dev);

	if (cli->abi16)
		nouveau_abi16_fini(cli->abi16);

	mutex_lock(&drm->client.mutex);
	list_del(&cli->head);
	mutex_unlock(&drm->client.mutex);

}

static void
nouveau_drm_postclose(struct drm_device *dev, struct drm_file *fpriv)
{
	struct nouveau_cli *cli = nouveau_cli(fpriv);
	nouveau_cli_destroy(cli);
	pm_runtime_mark_last_busy(dev->dev);
	pm_runtime_put_autosuspend(dev->dev);
}

static const struct drm_ioctl_desc
nouveau_ioctls[] = {
	DRM_IOCTL_DEF_DRV(NOUVEAU_GETPARAM, nouveau_abi16_ioctl_getparam, DRM_UNLOCKED|DRM_AUTH|DRM_RENDER_ALLOW),
	DRM_IOCTL_DEF_DRV(NOUVEAU_SETPARAM, nouveau_abi16_ioctl_setparam, DRM_UNLOCKED|DRM_AUTH|DRM_MASTER|DRM_ROOT_ONLY),
	DRM_IOCTL_DEF_DRV(NOUVEAU_CHANNEL_ALLOC, nouveau_abi16_ioctl_channel_alloc, DRM_UNLOCKED|DRM_AUTH|DRM_RENDER_ALLOW),
	DRM_IOCTL_DEF_DRV(NOUVEAU_CHANNEL_FREE, nouveau_abi16_ioctl_channel_free, DRM_UNLOCKED|DRM_AUTH|DRM_RENDER_ALLOW),
	DRM_IOCTL_DEF_DRV(NOUVEAU_GROBJ_ALLOC, nouveau_abi16_ioctl_grobj_alloc, DRM_UNLOCKED|DRM_AUTH|DRM_RENDER_ALLOW),
	DRM_IOCTL_DEF_DRV(NOUVEAU_NOTIFIEROBJ_ALLOC, nouveau_abi16_ioctl_notifierobj_alloc, DRM_UNLOCKED|DRM_AUTH|DRM_RENDER_ALLOW),
	DRM_IOCTL_DEF_DRV(NOUVEAU_GPUOBJ_FREE, nouveau_abi16_ioctl_gpuobj_free, DRM_UNLOCKED|DRM_AUTH|DRM_RENDER_ALLOW),
	DRM_IOCTL_DEF_DRV(NOUVEAU_GEM_NEW, nouveau_gem_ioctl_new, DRM_UNLOCKED|DRM_AUTH|DRM_RENDER_ALLOW),
	DRM_IOCTL_DEF_DRV(NOUVEAU_GEM_PUSHBUF, nouveau_gem_ioctl_pushbuf, DRM_UNLOCKED|DRM_AUTH|DRM_RENDER_ALLOW),
	DRM_IOCTL_DEF_DRV(NOUVEAU_GEM_CPU_PREP, nouveau_gem_ioctl_cpu_prep, DRM_UNLOCKED|DRM_AUTH|DRM_RENDER_ALLOW),
	DRM_IOCTL_DEF_DRV(NOUVEAU_GEM_CPU_FINI, nouveau_gem_ioctl_cpu_fini, DRM_UNLOCKED|DRM_AUTH|DRM_RENDER_ALLOW),
	DRM_IOCTL_DEF_DRV(NOUVEAU_GEM_INFO, nouveau_gem_ioctl_info, DRM_UNLOCKED|DRM_AUTH|DRM_RENDER_ALLOW),
};

long
nouveau_drm_ioctl(struct file *file, unsigned int cmd, unsigned long arg)
{
	struct drm_file *filp = file->private_data;
	struct drm_device *dev = filp->minor->dev;
	long ret;

	ret = pm_runtime_get_sync(dev->dev);
	if (ret < 0 && ret != -EACCES)
		return ret;

	switch (_IOC_NR(cmd) - DRM_COMMAND_BASE) {
	case DRM_NOUVEAU_NVIF:
		ret = usif_ioctl(filp, (void __user *)arg, _IOC_SIZE(cmd));
		break;
	default:
		ret = drm_ioctl(file, cmd, arg);
		break;
	}

	pm_runtime_mark_last_busy(dev->dev);
	pm_runtime_put_autosuspend(dev->dev);
	return ret;
}

static const struct file_operations
nouveau_driver_fops = {
	.owner = THIS_MODULE,
	.open = drm_open,
	.release = drm_release,
	.unlocked_ioctl = nouveau_drm_ioctl,
	.mmap = nouveau_ttm_mmap,
	.poll = drm_poll,
	.read = drm_read,
#if defined(CONFIG_COMPAT)
	.compat_ioctl = nouveau_compat_ioctl,
#endif
	.llseek = noop_llseek,
};

static struct drm_driver
driver_stub = {
	.driver_features =
		DRIVER_USE_AGP |
		DRIVER_GEM | DRIVER_MODESET | DRIVER_PRIME | DRIVER_RENDER,

	.load = nouveau_drm_load,
	.unload = nouveau_drm_unload,
	.open = nouveau_drm_open,
	.preclose = nouveau_drm_preclose,
	.postclose = nouveau_drm_postclose,
	.lastclose = nouveau_vga_lastclose,

#if defined(CONFIG_DEBUG_FS)
	.debugfs_init = nouveau_debugfs_init,
	.debugfs_cleanup = nouveau_debugfs_takedown,
#endif

	.get_vblank_counter = drm_vblank_count,
	.enable_vblank = nouveau_display_vblank_enable,
	.disable_vblank = nouveau_display_vblank_disable,
	.get_scanout_position = nouveau_display_scanoutpos,
	.get_vblank_timestamp = nouveau_display_vblstamp,

	.ioctls = nouveau_ioctls,
	.num_ioctls = ARRAY_SIZE(nouveau_ioctls),
	.fops = &nouveau_driver_fops,

	.prime_handle_to_fd = drm_gem_prime_handle_to_fd,
	.prime_fd_to_handle = drm_gem_prime_fd_to_handle,
	.gem_prime_export = drm_gem_prime_export,
	.gem_prime_import = drm_gem_prime_import,
	.gem_prime_pin = nouveau_gem_prime_pin,
	.gem_prime_res_obj = nouveau_gem_prime_res_obj,
	.gem_prime_unpin = nouveau_gem_prime_unpin,
	.gem_prime_get_sg_table = nouveau_gem_prime_get_sg_table,
	.gem_prime_import_sg_table = nouveau_gem_prime_import_sg_table,
	.gem_prime_vmap = nouveau_gem_prime_vmap,
	.gem_prime_vunmap = nouveau_gem_prime_vunmap,

	.gem_free_object = nouveau_gem_object_del,
	.gem_open_object = nouveau_gem_object_open,
	.gem_close_object = nouveau_gem_object_close,

	.dumb_create = nouveau_display_dumb_create,
	.dumb_map_offset = nouveau_display_dumb_map_offset,
	.dumb_destroy = drm_gem_dumb_destroy,

	.name = DRIVER_NAME,
	.desc = DRIVER_DESC,
#ifdef GIT_REVISION
	.date = GIT_REVISION,
#else
	.date = DRIVER_DATE,
#endif
	.major = DRIVER_MAJOR,
	.minor = DRIVER_MINOR,
	.patchlevel = DRIVER_PATCHLEVEL,
};

static struct pci_device_id
nouveau_drm_pci_table[] = {
	{
		PCI_DEVICE(PCI_VENDOR_ID_NVIDIA, PCI_ANY_ID),
		.class = PCI_BASE_CLASS_DISPLAY << 16,
		.class_mask  = 0xff << 16,
	},
	{
		PCI_DEVICE(PCI_VENDOR_ID_NVIDIA_SGS, PCI_ANY_ID),
		.class = PCI_BASE_CLASS_DISPLAY << 16,
		.class_mask  = 0xff << 16,
	},
	{}
};

<<<<<<< HEAD
=======
static int nouveau_pmops_runtime_suspend(struct device *dev)
{
	struct pci_dev *pdev = to_pci_dev(dev);
	struct drm_device *drm_dev = pci_get_drvdata(pdev);
	int ret;

	if (nouveau_runtime_pm == 0) {
		pm_runtime_forbid(dev);
		return -EBUSY;
	}

	/* are we optimus enabled? */
	if (nouveau_runtime_pm == -1 && !nouveau_is_optimus() && !nouveau_is_v1_dsm()) {
		DRM_DEBUG_DRIVER("failing to power off - not optimus\n");
		pm_runtime_forbid(dev);
		return -EBUSY;
	}

	nv_debug_level(SILENT);
	drm_kms_helper_poll_disable(drm_dev);
	vga_switcheroo_set_dynamic_switch(pdev, VGA_SWITCHEROO_OFF);
	nouveau_switcheroo_optimus_dsm();
	ret = nouveau_do_suspend(drm_dev, true);
	pci_save_state(pdev);
	pci_disable_device(pdev);
	pci_ignore_hotplug(pdev);
	pci_set_power_state(pdev, PCI_D3cold);
	drm_dev->switch_power_state = DRM_SWITCH_POWER_DYNAMIC_OFF;
	return ret;
}

static int nouveau_pmops_runtime_resume(struct device *dev)
{
	struct pci_dev *pdev = to_pci_dev(dev);
	struct drm_device *drm_dev = pci_get_drvdata(pdev);
	struct nvif_device *device = &nouveau_drm(drm_dev)->device;
	int ret;

	if (nouveau_runtime_pm == 0)
		return -EINVAL;

	pci_set_power_state(pdev, PCI_D0);
	pci_restore_state(pdev);
	ret = pci_enable_device(pdev);
	if (ret)
		return ret;
	pci_set_master(pdev);

	ret = nouveau_do_resume(drm_dev, true);
	drm_kms_helper_poll_enable(drm_dev);
	/* do magic */
	nvif_mask(device, 0x88488, (1 << 25), (1 << 25));
	vga_switcheroo_set_dynamic_switch(pdev, VGA_SWITCHEROO_ON);
	drm_dev->switch_power_state = DRM_SWITCH_POWER_ON;
	nv_debug_level(NORMAL);
	return ret;
}

static int nouveau_pmops_runtime_idle(struct device *dev)
{
	struct pci_dev *pdev = to_pci_dev(dev);
	struct drm_device *drm_dev = pci_get_drvdata(pdev);
	struct nouveau_drm *drm = nouveau_drm(drm_dev);
	struct drm_crtc *crtc;

	if (nouveau_runtime_pm == 0) {
		pm_runtime_forbid(dev);
		return -EBUSY;
	}

	/* are we optimus enabled? */
	if (nouveau_runtime_pm == -1 && !nouveau_is_optimus() && !nouveau_is_v1_dsm()) {
		DRM_DEBUG_DRIVER("failing to power off - not optimus\n");
		pm_runtime_forbid(dev);
		return -EBUSY;
	}

	/* if we have a hdmi audio device - make sure it has a driver loaded */
	if (drm->hdmi_device) {
		if (!drm->hdmi_device->driver) {
			DRM_DEBUG_DRIVER("failing to power off - no HDMI audio driver loaded\n");
			pm_runtime_mark_last_busy(dev);
			return -EBUSY;
		}
	}

	list_for_each_entry(crtc, &drm->dev->mode_config.crtc_list, head) {
		if (crtc->enabled) {
			DRM_DEBUG_DRIVER("failing to power off - crtc active\n");
			return -EBUSY;
		}
	}
	pm_runtime_mark_last_busy(dev);
	pm_runtime_autosuspend(dev);
	/* we don't want the main rpm_idle to call suspend - we want to autosuspend */
	return 1;
}

>>>>>>> b2776bf7
static void nouveau_display_options(void)
{
	DRM_DEBUG_DRIVER("Loading Nouveau with parameters:\n");

	DRM_DEBUG_DRIVER("... tv_disable   : %d\n", nouveau_tv_disable);
	DRM_DEBUG_DRIVER("... ignorelid    : %d\n", nouveau_ignorelid);
	DRM_DEBUG_DRIVER("... duallink     : %d\n", nouveau_duallink);
	DRM_DEBUG_DRIVER("... nofbaccel    : %d\n", nouveau_nofbaccel);
	DRM_DEBUG_DRIVER("... config       : %s\n", nouveau_config);
	DRM_DEBUG_DRIVER("... debug        : %s\n", nouveau_debug);
	DRM_DEBUG_DRIVER("... noaccel      : %d\n", nouveau_noaccel);
	DRM_DEBUG_DRIVER("... modeset      : %d\n", nouveau_modeset);
	DRM_DEBUG_DRIVER("... runpm        : %d\n", nouveau_runtime_pm);
	DRM_DEBUG_DRIVER("... vram_pushbuf : %d\n", nouveau_vram_pushbuf);
	DRM_DEBUG_DRIVER("... pstate       : %d\n", nouveau_pstate);
}

static const struct dev_pm_ops nouveau_pm_ops = {
	.suspend = nouveau_pmops_suspend,
	.resume = nouveau_pmops_resume,
	.freeze = nouveau_pmops_freeze,
	.thaw = nouveau_pmops_thaw,
	.poweroff = nouveau_pmops_freeze,
	.restore = nouveau_pmops_resume,
	.runtime_suspend = nouveau_pmops_runtime_suspend,
	.runtime_resume = nouveau_pmops_runtime_resume,
	.runtime_idle = nouveau_pmops_runtime_idle,
};

static struct pci_driver
nouveau_drm_pci_driver = {
	.name = "nouveau",
	.id_table = nouveau_drm_pci_table,
	.probe = nouveau_drm_probe,
	.remove = nouveau_drm_remove,
	.driver.pm = &nouveau_pm_ops,
};

struct drm_device *
nouveau_platform_device_create_(struct platform_device *pdev, int size,
				void **pobject)
{
	struct drm_device *drm;
	int err;

	err = nouveau_device_create_(pdev, NOUVEAU_BUS_PLATFORM,
				    nouveau_platform_name(pdev),
				    dev_name(&pdev->dev), nouveau_config,
				    nouveau_debug, size, pobject);
	if (err)
		return ERR_PTR(err);

	drm = drm_dev_alloc(&driver_platform, &pdev->dev);
	if (!drm) {
		err = -ENOMEM;
		goto err_free;
	}

	err = drm_dev_set_unique(drm, "%s", dev_name(&pdev->dev));
	if (err < 0)
		goto err_free;

	drm->platformdev = pdev;
	platform_set_drvdata(pdev, drm);

	return drm;

err_free:
	nouveau_object_ref(NULL, (struct nouveau_object **)pobject);

	return ERR_PTR(err);
}
EXPORT_SYMBOL(nouveau_platform_device_create_);

static int __init
nouveau_drm_init(void)
{
	driver_pci = driver_stub;
	driver_pci.set_busid = drm_pci_set_busid;
	driver_platform = driver_stub;
	driver_platform.set_busid = drm_platform_set_busid;

	nouveau_display_options();

	if (nouveau_modeset == -1) {
#ifdef CONFIG_VGA_CONSOLE
		if (vgacon_text_force())
			nouveau_modeset = 0;
#endif
	}

	if (!nouveau_modeset)
		return 0;

	nouveau_register_dsm_handler();
	return drm_pci_init(&driver_pci, &nouveau_drm_pci_driver);
}

static void __exit
nouveau_drm_exit(void)
{
	if (!nouveau_modeset)
		return;

	drm_pci_exit(&driver_pci, &nouveau_drm_pci_driver);
	nouveau_unregister_dsm_handler();
}

module_init(nouveau_drm_init);
module_exit(nouveau_drm_exit);

MODULE_DEVICE_TABLE(pci, nouveau_drm_pci_table);
MODULE_AUTHOR(DRIVER_AUTHOR);
MODULE_DESCRIPTION(DRIVER_DESC);
MODULE_LICENSE("GPL and additional rights");<|MERGE_RESOLUTION|>--- conflicted
+++ resolved
@@ -613,29 +613,6 @@
 	return ret;
 }
 
-<<<<<<< HEAD
-=======
-int nouveau_pmops_suspend(struct device *dev)
-{
-	struct pci_dev *pdev = to_pci_dev(dev);
-	struct drm_device *drm_dev = pci_get_drvdata(pdev);
-	int ret;
-
-	if (drm_dev->switch_power_state == DRM_SWITCH_POWER_OFF ||
-	    drm_dev->switch_power_state == DRM_SWITCH_POWER_DYNAMIC_OFF)
-		return 0;
-
-	ret = nouveau_do_suspend(drm_dev, false);
-	if (ret)
-		return ret;
-
-	pci_save_state(pdev);
-	pci_disable_device(pdev);
-	pci_set_power_state(pdev, PCI_D3hot);
-	return 0;
-}
-
->>>>>>> b2776bf7
 static int
 nouveau_do_resume(struct drm_device *dev, bool runtime)
 {
@@ -687,7 +664,6 @@
 
 	pci_save_state(pdev);
 	pci_disable_device(pdev);
-	pci_ignore_hotplug(pdev);
 	pci_set_power_state(pdev, PCI_D3hot);
 	return 0;
 }
@@ -755,6 +731,7 @@
 	ret = nouveau_do_suspend(drm_dev, true);
 	pci_save_state(pdev);
 	pci_disable_device(pdev);
+	pci_ignore_hotplug(pdev);
 	pci_set_power_state(pdev, PCI_D3cold);
 	drm_dev->switch_power_state = DRM_SWITCH_POWER_DYNAMIC_OFF;
 	return ret;
@@ -1034,107 +1011,6 @@
 	{}
 };
 
-<<<<<<< HEAD
-=======
-static int nouveau_pmops_runtime_suspend(struct device *dev)
-{
-	struct pci_dev *pdev = to_pci_dev(dev);
-	struct drm_device *drm_dev = pci_get_drvdata(pdev);
-	int ret;
-
-	if (nouveau_runtime_pm == 0) {
-		pm_runtime_forbid(dev);
-		return -EBUSY;
-	}
-
-	/* are we optimus enabled? */
-	if (nouveau_runtime_pm == -1 && !nouveau_is_optimus() && !nouveau_is_v1_dsm()) {
-		DRM_DEBUG_DRIVER("failing to power off - not optimus\n");
-		pm_runtime_forbid(dev);
-		return -EBUSY;
-	}
-
-	nv_debug_level(SILENT);
-	drm_kms_helper_poll_disable(drm_dev);
-	vga_switcheroo_set_dynamic_switch(pdev, VGA_SWITCHEROO_OFF);
-	nouveau_switcheroo_optimus_dsm();
-	ret = nouveau_do_suspend(drm_dev, true);
-	pci_save_state(pdev);
-	pci_disable_device(pdev);
-	pci_ignore_hotplug(pdev);
-	pci_set_power_state(pdev, PCI_D3cold);
-	drm_dev->switch_power_state = DRM_SWITCH_POWER_DYNAMIC_OFF;
-	return ret;
-}
-
-static int nouveau_pmops_runtime_resume(struct device *dev)
-{
-	struct pci_dev *pdev = to_pci_dev(dev);
-	struct drm_device *drm_dev = pci_get_drvdata(pdev);
-	struct nvif_device *device = &nouveau_drm(drm_dev)->device;
-	int ret;
-
-	if (nouveau_runtime_pm == 0)
-		return -EINVAL;
-
-	pci_set_power_state(pdev, PCI_D0);
-	pci_restore_state(pdev);
-	ret = pci_enable_device(pdev);
-	if (ret)
-		return ret;
-	pci_set_master(pdev);
-
-	ret = nouveau_do_resume(drm_dev, true);
-	drm_kms_helper_poll_enable(drm_dev);
-	/* do magic */
-	nvif_mask(device, 0x88488, (1 << 25), (1 << 25));
-	vga_switcheroo_set_dynamic_switch(pdev, VGA_SWITCHEROO_ON);
-	drm_dev->switch_power_state = DRM_SWITCH_POWER_ON;
-	nv_debug_level(NORMAL);
-	return ret;
-}
-
-static int nouveau_pmops_runtime_idle(struct device *dev)
-{
-	struct pci_dev *pdev = to_pci_dev(dev);
-	struct drm_device *drm_dev = pci_get_drvdata(pdev);
-	struct nouveau_drm *drm = nouveau_drm(drm_dev);
-	struct drm_crtc *crtc;
-
-	if (nouveau_runtime_pm == 0) {
-		pm_runtime_forbid(dev);
-		return -EBUSY;
-	}
-
-	/* are we optimus enabled? */
-	if (nouveau_runtime_pm == -1 && !nouveau_is_optimus() && !nouveau_is_v1_dsm()) {
-		DRM_DEBUG_DRIVER("failing to power off - not optimus\n");
-		pm_runtime_forbid(dev);
-		return -EBUSY;
-	}
-
-	/* if we have a hdmi audio device - make sure it has a driver loaded */
-	if (drm->hdmi_device) {
-		if (!drm->hdmi_device->driver) {
-			DRM_DEBUG_DRIVER("failing to power off - no HDMI audio driver loaded\n");
-			pm_runtime_mark_last_busy(dev);
-			return -EBUSY;
-		}
-	}
-
-	list_for_each_entry(crtc, &drm->dev->mode_config.crtc_list, head) {
-		if (crtc->enabled) {
-			DRM_DEBUG_DRIVER("failing to power off - crtc active\n");
-			return -EBUSY;
-		}
-	}
-	pm_runtime_mark_last_busy(dev);
-	pm_runtime_autosuspend(dev);
-	/* we don't want the main rpm_idle to call suspend - we want to autosuspend */
-	return 1;
-}
-
->>>>>>> b2776bf7
 static void nouveau_display_options(void)
 {
 	DRM_DEBUG_DRIVER("Loading Nouveau with parameters:\n");
