--- conflicted
+++ resolved
@@ -297,20 +297,13 @@
  *
  * @res: the resource to check
  * @placement: the placement to check against
-<<<<<<< HEAD
-=======
  * @evicting: true if the caller is doing evictions
->>>>>>> 0c383648
  *
  * Returns true if the placement is compatible.
  */
 bool ttm_resource_compatible(struct ttm_resource *res,
-<<<<<<< HEAD
-			     struct ttm_placement *placement)
-=======
 			     struct ttm_placement *placement,
 			     bool evicting)
->>>>>>> 0c383648
 {
 	struct ttm_buffer_object *bo = res->bo;
 	struct ttm_device *bdev = bo->bdev;
@@ -324,7 +317,14 @@
 		struct ttm_resource_manager *man;
 
 		if (res->mem_type != place->mem_type)
-<<<<<<< HEAD
+			continue;
+
+		if (place->flags & (evicting ? TTM_PL_FLAG_DESIRED :
+				    TTM_PL_FLAG_FALLBACK))
+			continue;
+
+		if (place->flags & TTM_PL_FLAG_CONTIGUOUS &&
+		    !(res->placement & TTM_PL_FLAG_CONTIGUOUS))
 			continue;
 
 		man = ttm_manager_type(bdev, res->mem_type);
@@ -332,35 +332,11 @@
 		    !man->func->compatible(man, res, place, bo->base.size))
 			continue;
 
-		if ((!(place->flags & TTM_PL_FLAG_CONTIGUOUS) ||
-		     (res->placement & TTM_PL_FLAG_CONTIGUOUS)))
-			return true;
+		return true;
 	}
 	return false;
 }
 
-=======
-			continue;
-
-		if (place->flags & (evicting ? TTM_PL_FLAG_DESIRED :
-				    TTM_PL_FLAG_FALLBACK))
-			continue;
-
-		if (place->flags & TTM_PL_FLAG_CONTIGUOUS &&
-		    !(res->placement & TTM_PL_FLAG_CONTIGUOUS))
-			continue;
-
-		man = ttm_manager_type(bdev, res->mem_type);
-		if (man->func->compatible &&
-		    !man->func->compatible(man, res, place, bo->base.size))
-			continue;
-
-		return true;
-	}
-	return false;
-}
-
->>>>>>> 0c383648
 void ttm_resource_set_bo(struct ttm_resource *res,
 			 struct ttm_buffer_object *bo)
 {
