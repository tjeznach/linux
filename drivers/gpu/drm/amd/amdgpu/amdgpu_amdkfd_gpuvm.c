// SPDX-License-Identifier: MIT
/*
 * Copyright 2014-2018 Advanced Micro Devices, Inc.
 *
 * Permission is hereby granted, free of charge, to any person obtaining a
 * copy of this software and associated documentation files (the "Software"),
 * to deal in the Software without restriction, including without limitation
 * the rights to use, copy, modify, merge, publish, distribute, sublicense,
 * and/or sell copies of the Software, and to permit persons to whom the
 * Software is furnished to do so, subject to the following conditions:
 *
 * The above copyright notice and this permission notice shall be included in
 * all copies or substantial portions of the Software.
 *
 * THE SOFTWARE IS PROVIDED "AS IS", WITHOUT WARRANTY OF ANY KIND, EXPRESS OR
 * IMPLIED, INCLUDING BUT NOT LIMITED TO THE WARRANTIES OF MERCHANTABILITY,
 * FITNESS FOR A PARTICULAR PURPOSE AND NONINFRINGEMENT.  IN NO EVENT SHALL
 * THE COPYRIGHT HOLDER(S) OR AUTHOR(S) BE LIABLE FOR ANY CLAIM, DAMAGES OR
 * OTHER LIABILITY, WHETHER IN AN ACTION OF CONTRACT, TORT OR OTHERWISE,
 * ARISING FROM, OUT OF OR IN CONNECTION WITH THE SOFTWARE OR THE USE OR
 * OTHER DEALINGS IN THE SOFTWARE.
 */
#include <linux/dma-buf.h>
#include <linux/list.h>
#include <linux/pagemap.h>
#include <linux/sched/mm.h>
#include <linux/sched/task.h>
#include <linux/fdtable.h>
#include <drm/ttm/ttm_tt.h>

#include <drm/drm_exec.h>

#include "amdgpu_object.h"
#include "amdgpu_gem.h"
#include "amdgpu_vm.h"
#include "amdgpu_hmm.h"
#include "amdgpu_amdkfd.h"
#include "amdgpu_dma_buf.h"
#include <uapi/linux/kfd_ioctl.h>
#include "amdgpu_xgmi.h"
#include "kfd_priv.h"
#include "kfd_smi_events.h"

/* Userptr restore delay, just long enough to allow consecutive VM
 * changes to accumulate
 */
#define AMDGPU_USERPTR_RESTORE_DELAY_MS 1
#define AMDGPU_RESERVE_MEM_LIMIT			(3UL << 29)

/*
 * Align VRAM availability to 2MB to avoid fragmentation caused by 4K allocations in the tail 2MB
 * BO chunk
 */
#define VRAM_AVAILABLITY_ALIGN (1 << 21)

/* Impose limit on how much memory KFD can use */
static struct {
	uint64_t max_system_mem_limit;
	uint64_t max_ttm_mem_limit;
	int64_t system_mem_used;
	int64_t ttm_mem_used;
	spinlock_t mem_limit_lock;
} kfd_mem_limit;

static const char * const domain_bit_to_string[] = {
		"CPU",
		"GTT",
		"VRAM",
		"GDS",
		"GWS",
		"OA"
};

#define domain_string(domain) domain_bit_to_string[ffs(domain)-1]

static void amdgpu_amdkfd_restore_userptr_worker(struct work_struct *work);

static bool kfd_mem_is_attached(struct amdgpu_vm *avm,
		struct kgd_mem *mem)
{
	struct kfd_mem_attachment *entry;

	list_for_each_entry(entry, &mem->attachments, list)
		if (entry->bo_va->base.vm == avm)
			return true;

	return false;
}

/**
 * reuse_dmamap() - Check whether adev can share the original
 * userptr BO
 *
 * If both adev and bo_adev are in direct mapping or
 * in the same iommu group, they can share the original BO.
 *
 * @adev: Device to which can or cannot share the original BO
 * @bo_adev: Device to which allocated BO belongs to
 *
 * Return: returns true if adev can share original userptr BO,
 * false otherwise.
 */
static bool reuse_dmamap(struct amdgpu_device *adev, struct amdgpu_device *bo_adev)
{
	return (adev->ram_is_direct_mapped && bo_adev->ram_is_direct_mapped) ||
			(adev->dev->iommu_group == bo_adev->dev->iommu_group);
}

/* Set memory usage limits. Current, limits are
 *  System (TTM + userptr) memory - 15/16th System RAM
 *  TTM memory - 3/8th System RAM
 */
void amdgpu_amdkfd_gpuvm_init_mem_limits(void)
{
	struct sysinfo si;
	uint64_t mem;

	if (kfd_mem_limit.max_system_mem_limit)
		return;

	si_meminfo(&si);
	mem = si.totalram - si.totalhigh;
	mem *= si.mem_unit;

	spin_lock_init(&kfd_mem_limit.mem_limit_lock);
	kfd_mem_limit.max_system_mem_limit = mem - (mem >> 6);
	if (kfd_mem_limit.max_system_mem_limit < 2 * AMDGPU_RESERVE_MEM_LIMIT)
		kfd_mem_limit.max_system_mem_limit >>= 1;
	else
		kfd_mem_limit.max_system_mem_limit -= AMDGPU_RESERVE_MEM_LIMIT;

	kfd_mem_limit.max_ttm_mem_limit = ttm_tt_pages_limit() << PAGE_SHIFT;
	pr_debug("Kernel memory limit %lluM, TTM limit %lluM\n",
		(kfd_mem_limit.max_system_mem_limit >> 20),
		(kfd_mem_limit.max_ttm_mem_limit >> 20));
}

void amdgpu_amdkfd_reserve_system_mem(uint64_t size)
{
	kfd_mem_limit.system_mem_used += size;
}

/* Estimate page table size needed to represent a given memory size
 *
 * With 4KB pages, we need one 8 byte PTE for each 4KB of memory
 * (factor 512, >> 9). With 2MB pages, we need one 8 byte PTE for 2MB
 * of memory (factor 256K, >> 18). ROCm user mode tries to optimize
 * for 2MB pages for TLB efficiency. However, small allocations and
 * fragmented system memory still need some 4KB pages. We choose a
 * compromise that should work in most cases without reserving too
 * much memory for page tables unnecessarily (factor 16K, >> 14).
 */

#define ESTIMATE_PT_SIZE(mem_size) max(((mem_size) >> 14), AMDGPU_VM_RESERVED_VRAM)

/**
 * amdgpu_amdkfd_reserve_mem_limit() - Decrease available memory by size
 * of buffer.
 *
 * @adev: Device to which allocated BO belongs to
 * @size: Size of buffer, in bytes, encapsulated by B0. This should be
 * equivalent to amdgpu_bo_size(BO)
 * @alloc_flag: Flag used in allocating a BO as noted above
 * @xcp_id: xcp_id is used to get xcp from xcp manager, one xcp is
 * managed as one compute node in driver for app
 *
 * Return:
 *	returns -ENOMEM in case of error, ZERO otherwise
 */
int amdgpu_amdkfd_reserve_mem_limit(struct amdgpu_device *adev,
		uint64_t size, u32 alloc_flag, int8_t xcp_id)
{
	uint64_t reserved_for_pt =
		ESTIMATE_PT_SIZE(amdgpu_amdkfd_total_mem_size);
	size_t system_mem_needed, ttm_mem_needed, vram_needed;
	int ret = 0;
	uint64_t vram_size = 0;

	system_mem_needed = 0;
	ttm_mem_needed = 0;
	vram_needed = 0;
	if (alloc_flag & KFD_IOC_ALLOC_MEM_FLAGS_GTT) {
		system_mem_needed = size;
		ttm_mem_needed = size;
	} else if (alloc_flag & KFD_IOC_ALLOC_MEM_FLAGS_VRAM) {
		/*
		 * Conservatively round up the allocation requirement to 2 MB
		 * to avoid fragmentation caused by 4K allocations in the tail
		 * 2M BO chunk.
		 */
		vram_needed = size;
		/*
		 * For GFX 9.4.3, get the VRAM size from XCP structs
		 */
		if (WARN_ONCE(xcp_id < 0, "invalid XCP ID %d", xcp_id))
			return -EINVAL;

		vram_size = KFD_XCP_MEMORY_SIZE(adev, xcp_id);
		if (adev->flags & AMD_IS_APU) {
			system_mem_needed = size;
			ttm_mem_needed = size;
		}
	} else if (alloc_flag & KFD_IOC_ALLOC_MEM_FLAGS_USERPTR) {
		system_mem_needed = size;
	} else if (!(alloc_flag &
				(KFD_IOC_ALLOC_MEM_FLAGS_DOORBELL |
				 KFD_IOC_ALLOC_MEM_FLAGS_MMIO_REMAP))) {
		pr_err("%s: Invalid BO type %#x\n", __func__, alloc_flag);
		return -ENOMEM;
	}

	spin_lock(&kfd_mem_limit.mem_limit_lock);

	if (kfd_mem_limit.system_mem_used + system_mem_needed >
	    kfd_mem_limit.max_system_mem_limit)
		pr_debug("Set no_system_mem_limit=1 if using shared memory\n");

	if ((kfd_mem_limit.system_mem_used + system_mem_needed >
	     kfd_mem_limit.max_system_mem_limit && !no_system_mem_limit) ||
	    (kfd_mem_limit.ttm_mem_used + ttm_mem_needed >
	     kfd_mem_limit.max_ttm_mem_limit) ||
	    (adev && xcp_id >= 0 && adev->kfd.vram_used[xcp_id] + vram_needed >
	     vram_size - reserved_for_pt - atomic64_read(&adev->vram_pin_size))) {
		ret = -ENOMEM;
		goto release;
	}

	/* Update memory accounting by decreasing available system
	 * memory, TTM memory and GPU memory as computed above
	 */
	WARN_ONCE(vram_needed && !adev,
		  "adev reference can't be null when vram is used");
	if (adev && xcp_id >= 0) {
		adev->kfd.vram_used[xcp_id] += vram_needed;
		adev->kfd.vram_used_aligned[xcp_id] +=
				(adev->flags & AMD_IS_APU) ?
				vram_needed :
				ALIGN(vram_needed, VRAM_AVAILABLITY_ALIGN);
	}
	kfd_mem_limit.system_mem_used += system_mem_needed;
	kfd_mem_limit.ttm_mem_used += ttm_mem_needed;

release:
	spin_unlock(&kfd_mem_limit.mem_limit_lock);
	return ret;
}

void amdgpu_amdkfd_unreserve_mem_limit(struct amdgpu_device *adev,
		uint64_t size, u32 alloc_flag, int8_t xcp_id)
{
	spin_lock(&kfd_mem_limit.mem_limit_lock);

	if (alloc_flag & KFD_IOC_ALLOC_MEM_FLAGS_GTT) {
		kfd_mem_limit.system_mem_used -= size;
		kfd_mem_limit.ttm_mem_used -= size;
	} else if (alloc_flag & KFD_IOC_ALLOC_MEM_FLAGS_VRAM) {
		WARN_ONCE(!adev,
			  "adev reference can't be null when alloc mem flags vram is set");
		if (WARN_ONCE(xcp_id < 0, "invalid XCP ID %d", xcp_id))
			goto release;

		if (adev) {
			adev->kfd.vram_used[xcp_id] -= size;
			if (adev->flags & AMD_IS_APU) {
				adev->kfd.vram_used_aligned[xcp_id] -= size;
				kfd_mem_limit.system_mem_used -= size;
				kfd_mem_limit.ttm_mem_used -= size;
			} else {
				adev->kfd.vram_used_aligned[xcp_id] -=
					ALIGN(size, VRAM_AVAILABLITY_ALIGN);
			}
		}
	} else if (alloc_flag & KFD_IOC_ALLOC_MEM_FLAGS_USERPTR) {
		kfd_mem_limit.system_mem_used -= size;
	} else if (!(alloc_flag &
				(KFD_IOC_ALLOC_MEM_FLAGS_DOORBELL |
				 KFD_IOC_ALLOC_MEM_FLAGS_MMIO_REMAP))) {
		pr_err("%s: Invalid BO type %#x\n", __func__, alloc_flag);
		goto release;
	}
	WARN_ONCE(adev && xcp_id >= 0 && adev->kfd.vram_used[xcp_id] < 0,
		  "KFD VRAM memory accounting unbalanced for xcp: %d", xcp_id);
	WARN_ONCE(kfd_mem_limit.ttm_mem_used < 0,
		  "KFD TTM memory accounting unbalanced");
	WARN_ONCE(kfd_mem_limit.system_mem_used < 0,
		  "KFD system memory accounting unbalanced");

release:
	spin_unlock(&kfd_mem_limit.mem_limit_lock);
}

void amdgpu_amdkfd_release_notify(struct amdgpu_bo *bo)
{
	struct amdgpu_device *adev = amdgpu_ttm_adev(bo->tbo.bdev);
	u32 alloc_flags = bo->kfd_bo->alloc_flags;
	u64 size = amdgpu_bo_size(bo);

	amdgpu_amdkfd_unreserve_mem_limit(adev, size, alloc_flags,
					  bo->xcp_id);

	kfree(bo->kfd_bo);
}

/**
 * create_dmamap_sg_bo() - Creates a amdgpu_bo object to reflect information
 * about USERPTR or DOOREBELL or MMIO BO.
 *
 * @adev: Device for which dmamap BO is being created
 * @mem: BO of peer device that is being DMA mapped. Provides parameters
 *	 in building the dmamap BO
 * @bo_out: Output parameter updated with handle of dmamap BO
 */
static int
create_dmamap_sg_bo(struct amdgpu_device *adev,
		 struct kgd_mem *mem, struct amdgpu_bo **bo_out)
{
	struct drm_gem_object *gem_obj;
	int ret;
	uint64_t flags = 0;

	ret = amdgpu_bo_reserve(mem->bo, false);
	if (ret)
		return ret;

	if (mem->alloc_flags & KFD_IOC_ALLOC_MEM_FLAGS_USERPTR)
		flags |= mem->bo->flags & (AMDGPU_GEM_CREATE_COHERENT |
					AMDGPU_GEM_CREATE_UNCACHED);

	ret = amdgpu_gem_object_create(adev, mem->bo->tbo.base.size, 1,
			AMDGPU_GEM_DOMAIN_CPU, AMDGPU_GEM_CREATE_PREEMPTIBLE | flags,
			ttm_bo_type_sg, mem->bo->tbo.base.resv, &gem_obj, 0);

	amdgpu_bo_unreserve(mem->bo);

	if (ret) {
		pr_err("Error in creating DMA mappable SG BO on domain: %d\n", ret);
		return -EINVAL;
	}

	*bo_out = gem_to_amdgpu_bo(gem_obj);
	(*bo_out)->parent = amdgpu_bo_ref(mem->bo);
	return ret;
}

/* amdgpu_amdkfd_remove_eviction_fence - Removes eviction fence from BO's
 *  reservation object.
 *
 * @bo: [IN] Remove eviction fence(s) from this BO
 * @ef: [IN] This eviction fence is removed if it
 *  is present in the shared list.
 *
 * NOTE: Must be called with BO reserved i.e. bo->tbo.resv->lock held.
 */
static int amdgpu_amdkfd_remove_eviction_fence(struct amdgpu_bo *bo,
					struct amdgpu_amdkfd_fence *ef)
{
	struct dma_fence *replacement;

	if (!ef)
		return -EINVAL;

	/* TODO: Instead of block before we should use the fence of the page
	 * table update and TLB flush here directly.
	 */
	replacement = dma_fence_get_stub();
	dma_resv_replace_fences(bo->tbo.base.resv, ef->base.context,
				replacement, DMA_RESV_USAGE_BOOKKEEP);
	dma_fence_put(replacement);
	return 0;
}

int amdgpu_amdkfd_remove_fence_on_pt_pd_bos(struct amdgpu_bo *bo)
{
	struct amdgpu_bo *root = bo;
	struct amdgpu_vm_bo_base *vm_bo;
	struct amdgpu_vm *vm;
	struct amdkfd_process_info *info;
	struct amdgpu_amdkfd_fence *ef;
	int ret;

	/* we can always get vm_bo from root PD bo.*/
	while (root->parent)
		root = root->parent;

	vm_bo = root->vm_bo;
	if (!vm_bo)
		return 0;

	vm = vm_bo->vm;
	if (!vm)
		return 0;

	info = vm->process_info;
	if (!info || !info->eviction_fence)
		return 0;

	ef = container_of(dma_fence_get(&info->eviction_fence->base),
			struct amdgpu_amdkfd_fence, base);

	BUG_ON(!dma_resv_trylock(bo->tbo.base.resv));
	ret = amdgpu_amdkfd_remove_eviction_fence(bo, ef);
	dma_resv_unlock(bo->tbo.base.resv);

	dma_fence_put(&ef->base);
	return ret;
}

static int amdgpu_amdkfd_bo_validate(struct amdgpu_bo *bo, uint32_t domain,
				     bool wait)
{
	struct ttm_operation_ctx ctx = { false, false };
	int ret;

	if (WARN(amdgpu_ttm_tt_get_usermm(bo->tbo.ttm),
		 "Called with userptr BO"))
		return -EINVAL;

	amdgpu_bo_placement_from_domain(bo, domain);

	ret = ttm_bo_validate(&bo->tbo, &bo->placement, &ctx);
	if (ret)
		goto validate_fail;
	if (wait)
		amdgpu_bo_sync_wait(bo, AMDGPU_FENCE_OWNER_KFD, false);

validate_fail:
	return ret;
}

int amdgpu_amdkfd_bo_validate_and_fence(struct amdgpu_bo *bo,
					uint32_t domain,
					struct dma_fence *fence)
{
	int ret = amdgpu_bo_reserve(bo, false);

	if (ret)
		return ret;

	ret = amdgpu_amdkfd_bo_validate(bo, domain, true);
	if (ret)
		goto unreserve_out;

	ret = dma_resv_reserve_fences(bo->tbo.base.resv, 1);
	if (ret)
		goto unreserve_out;

	dma_resv_add_fence(bo->tbo.base.resv, fence,
			   DMA_RESV_USAGE_BOOKKEEP);

unreserve_out:
	amdgpu_bo_unreserve(bo);

	return ret;
}

static int amdgpu_amdkfd_validate_vm_bo(void *_unused, struct amdgpu_bo *bo)
{
	return amdgpu_amdkfd_bo_validate(bo, bo->allowed_domains, false);
}

/* vm_validate_pt_pd_bos - Validate page table and directory BOs
 *
 * Page directories are not updated here because huge page handling
 * during page table updates can invalidate page directory entries
 * again. Page directories are only updated after updating page
 * tables.
 */
static int vm_validate_pt_pd_bos(struct amdgpu_vm *vm,
				 struct ww_acquire_ctx *ticket)
{
	struct amdgpu_bo *pd = vm->root.bo;
	struct amdgpu_device *adev = amdgpu_ttm_adev(pd->tbo.bdev);
	int ret;

	ret = amdgpu_vm_validate(adev, vm, ticket,
				 amdgpu_amdkfd_validate_vm_bo, NULL);
	if (ret) {
		pr_err("failed to validate PT BOs\n");
		return ret;
	}

	vm->pd_phys_addr = amdgpu_gmc_pd_addr(vm->root.bo);

	return 0;
}

static int vm_update_pds(struct amdgpu_vm *vm, struct amdgpu_sync *sync)
{
	struct amdgpu_bo *pd = vm->root.bo;
	struct amdgpu_device *adev = amdgpu_ttm_adev(pd->tbo.bdev);
	int ret;

	ret = amdgpu_vm_update_pdes(adev, vm, false);
	if (ret)
		return ret;

	return amdgpu_sync_fence(sync, vm->last_update);
}

static uint64_t get_pte_flags(struct amdgpu_device *adev, struct kgd_mem *mem)
{
	uint32_t mapping_flags = AMDGPU_VM_PAGE_READABLE |
				 AMDGPU_VM_MTYPE_DEFAULT;

	if (mem->alloc_flags & KFD_IOC_ALLOC_MEM_FLAGS_WRITABLE)
		mapping_flags |= AMDGPU_VM_PAGE_WRITEABLE;
	if (mem->alloc_flags & KFD_IOC_ALLOC_MEM_FLAGS_EXECUTABLE)
		mapping_flags |= AMDGPU_VM_PAGE_EXECUTABLE;

	return amdgpu_gem_va_map_flags(adev, mapping_flags);
}

/**
 * create_sg_table() - Create an sg_table for a contiguous DMA addr range
 * @addr: The starting address to point to
 * @size: Size of memory area in bytes being pointed to
 *
 * Allocates an instance of sg_table and initializes it to point to memory
 * area specified by input parameters. The address used to build is assumed
 * to be DMA mapped, if needed.
 *
 * DOORBELL or MMIO BOs use only one scatterlist node in their sg_table
 * because they are physically contiguous.
 *
 * Return: Initialized instance of SG Table or NULL
 */
static struct sg_table *create_sg_table(uint64_t addr, uint32_t size)
{
	struct sg_table *sg = kmalloc(sizeof(*sg), GFP_KERNEL);

	if (!sg)
		return NULL;
	if (sg_alloc_table(sg, 1, GFP_KERNEL)) {
		kfree(sg);
		return NULL;
	}
	sg_dma_address(sg->sgl) = addr;
	sg->sgl->length = size;
#ifdef CONFIG_NEED_SG_DMA_LENGTH
	sg->sgl->dma_length = size;
#endif
	return sg;
}

static int
kfd_mem_dmamap_userptr(struct kgd_mem *mem,
		       struct kfd_mem_attachment *attachment)
{
	enum dma_data_direction direction =
		mem->alloc_flags & KFD_IOC_ALLOC_MEM_FLAGS_WRITABLE ?
		DMA_BIDIRECTIONAL : DMA_TO_DEVICE;
	struct ttm_operation_ctx ctx = {.interruptible = true};
	struct amdgpu_bo *bo = attachment->bo_va->base.bo;
	struct amdgpu_device *adev = attachment->adev;
	struct ttm_tt *src_ttm = mem->bo->tbo.ttm;
	struct ttm_tt *ttm = bo->tbo.ttm;
	int ret;

	if (WARN_ON(ttm->num_pages != src_ttm->num_pages))
		return -EINVAL;

	ttm->sg = kmalloc(sizeof(*ttm->sg), GFP_KERNEL);
	if (unlikely(!ttm->sg))
		return -ENOMEM;

	/* Same sequence as in amdgpu_ttm_tt_pin_userptr */
	ret = sg_alloc_table_from_pages(ttm->sg, src_ttm->pages,
					ttm->num_pages, 0,
					(u64)ttm->num_pages << PAGE_SHIFT,
					GFP_KERNEL);
	if (unlikely(ret))
		goto free_sg;

	ret = dma_map_sgtable(adev->dev, ttm->sg, direction, 0);
	if (unlikely(ret))
		goto release_sg;

	amdgpu_bo_placement_from_domain(bo, AMDGPU_GEM_DOMAIN_GTT);
	ret = ttm_bo_validate(&bo->tbo, &bo->placement, &ctx);
	if (ret)
		goto unmap_sg;

	return 0;

unmap_sg:
	dma_unmap_sgtable(adev->dev, ttm->sg, direction, 0);
release_sg:
	pr_err("DMA map userptr failed: %d\n", ret);
	sg_free_table(ttm->sg);
free_sg:
	kfree(ttm->sg);
	ttm->sg = NULL;
	return ret;
}

static int
kfd_mem_dmamap_dmabuf(struct kfd_mem_attachment *attachment)
{
	struct ttm_operation_ctx ctx = {.interruptible = true};
	struct amdgpu_bo *bo = attachment->bo_va->base.bo;
	int ret;

	amdgpu_bo_placement_from_domain(bo, AMDGPU_GEM_DOMAIN_CPU);
	ret = ttm_bo_validate(&bo->tbo, &bo->placement, &ctx);
	if (ret)
		return ret;

	amdgpu_bo_placement_from_domain(bo, AMDGPU_GEM_DOMAIN_GTT);
	return ttm_bo_validate(&bo->tbo, &bo->placement, &ctx);
}

/**
 * kfd_mem_dmamap_sg_bo() - Create DMA mapped sg_table to access DOORBELL or MMIO BO
 * @mem: SG BO of the DOORBELL or MMIO resource on the owning device
 * @attachment: Virtual address attachment of the BO on accessing device
 *
 * An access request from the device that owns DOORBELL does not require DMA mapping.
 * This is because the request doesn't go through PCIe root complex i.e. it instead
 * loops back. The need to DMA map arises only when accessing peer device's DOORBELL
 *
 * In contrast, all access requests for MMIO need to be DMA mapped without regard to
 * device ownership. This is because access requests for MMIO go through PCIe root
 * complex.
 *
 * This is accomplished in two steps:
 *   - Obtain DMA mapped address of DOORBELL or MMIO memory that could be used
 *         in updating requesting device's page table
 *   - Signal TTM to mark memory pointed to by requesting device's BO as GPU
 *         accessible. This allows an update of requesting device's page table
 *         with entries associated with DOOREBELL or MMIO memory
 *
 * This method is invoked in the following contexts:
 *   - Mapping of DOORBELL or MMIO BO of same or peer device
 *   - Validating an evicted DOOREBELL or MMIO BO on device seeking access
 *
 * Return: ZERO if successful, NON-ZERO otherwise
 */
static int
kfd_mem_dmamap_sg_bo(struct kgd_mem *mem,
		     struct kfd_mem_attachment *attachment)
{
	struct ttm_operation_ctx ctx = {.interruptible = true};
	struct amdgpu_bo *bo = attachment->bo_va->base.bo;
	struct amdgpu_device *adev = attachment->adev;
	struct ttm_tt *ttm = bo->tbo.ttm;
	enum dma_data_direction dir;
	dma_addr_t dma_addr;
	bool mmio;
	int ret;

	/* Expect SG Table of dmapmap BO to be NULL */
	mmio = (mem->alloc_flags & KFD_IOC_ALLOC_MEM_FLAGS_MMIO_REMAP);
	if (unlikely(ttm->sg)) {
		pr_err("SG Table of %d BO for peer device is UNEXPECTEDLY NON-NULL", mmio);
		return -EINVAL;
	}

	dir = mem->alloc_flags & KFD_IOC_ALLOC_MEM_FLAGS_WRITABLE ?
			DMA_BIDIRECTIONAL : DMA_TO_DEVICE;
	dma_addr = mem->bo->tbo.sg->sgl->dma_address;
	pr_debug("%d BO size: %d\n", mmio, mem->bo->tbo.sg->sgl->length);
	pr_debug("%d BO address before DMA mapping: %llx\n", mmio, dma_addr);
	dma_addr = dma_map_resource(adev->dev, dma_addr,
			mem->bo->tbo.sg->sgl->length, dir, DMA_ATTR_SKIP_CPU_SYNC);
	ret = dma_mapping_error(adev->dev, dma_addr);
	if (unlikely(ret))
		return ret;
	pr_debug("%d BO address after DMA mapping: %llx\n", mmio, dma_addr);

	ttm->sg = create_sg_table(dma_addr, mem->bo->tbo.sg->sgl->length);
	if (unlikely(!ttm->sg)) {
		ret = -ENOMEM;
		goto unmap_sg;
	}

	amdgpu_bo_placement_from_domain(bo, AMDGPU_GEM_DOMAIN_GTT);
	ret = ttm_bo_validate(&bo->tbo, &bo->placement, &ctx);
	if (unlikely(ret))
		goto free_sg;

	return ret;

free_sg:
	sg_free_table(ttm->sg);
	kfree(ttm->sg);
	ttm->sg = NULL;
unmap_sg:
	dma_unmap_resource(adev->dev, dma_addr, mem->bo->tbo.sg->sgl->length,
			   dir, DMA_ATTR_SKIP_CPU_SYNC);
	return ret;
}

static int
kfd_mem_dmamap_attachment(struct kgd_mem *mem,
			  struct kfd_mem_attachment *attachment)
{
	switch (attachment->type) {
	case KFD_MEM_ATT_SHARED:
		return 0;
	case KFD_MEM_ATT_USERPTR:
		return kfd_mem_dmamap_userptr(mem, attachment);
	case KFD_MEM_ATT_DMABUF:
		return kfd_mem_dmamap_dmabuf(attachment);
	case KFD_MEM_ATT_SG:
		return kfd_mem_dmamap_sg_bo(mem, attachment);
	default:
		WARN_ON_ONCE(1);
	}
	return -EINVAL;
}

static void
kfd_mem_dmaunmap_userptr(struct kgd_mem *mem,
			 struct kfd_mem_attachment *attachment)
{
	enum dma_data_direction direction =
		mem->alloc_flags & KFD_IOC_ALLOC_MEM_FLAGS_WRITABLE ?
		DMA_BIDIRECTIONAL : DMA_TO_DEVICE;
	struct ttm_operation_ctx ctx = {.interruptible = false};
	struct amdgpu_bo *bo = attachment->bo_va->base.bo;
	struct amdgpu_device *adev = attachment->adev;
	struct ttm_tt *ttm = bo->tbo.ttm;

	if (unlikely(!ttm->sg))
		return;

	amdgpu_bo_placement_from_domain(bo, AMDGPU_GEM_DOMAIN_CPU);
	ttm_bo_validate(&bo->tbo, &bo->placement, &ctx);

	dma_unmap_sgtable(adev->dev, ttm->sg, direction, 0);
	sg_free_table(ttm->sg);
	kfree(ttm->sg);
	ttm->sg = NULL;
}

static void
kfd_mem_dmaunmap_dmabuf(struct kfd_mem_attachment *attachment)
{
	/* This is a no-op. We don't want to trigger eviction fences when
	 * unmapping DMABufs. Therefore the invalidation (moving to system
	 * domain) is done in kfd_mem_dmamap_dmabuf.
	 */
}

/**
 * kfd_mem_dmaunmap_sg_bo() - Free DMA mapped sg_table of DOORBELL or MMIO BO
 * @mem: SG BO of the DOORBELL or MMIO resource on the owning device
 * @attachment: Virtual address attachment of the BO on accessing device
 *
 * The method performs following steps:
 *   - Signal TTM to mark memory pointed to by BO as GPU inaccessible
 *   - Free SG Table that is used to encapsulate DMA mapped memory of
 *          peer device's DOORBELL or MMIO memory
 *
 * This method is invoked in the following contexts:
 *     UNMapping of DOORBELL or MMIO BO on a device having access to its memory
 *     Eviction of DOOREBELL or MMIO BO on device having access to its memory
 *
 * Return: void
 */
static void
kfd_mem_dmaunmap_sg_bo(struct kgd_mem *mem,
		       struct kfd_mem_attachment *attachment)
{
	struct ttm_operation_ctx ctx = {.interruptible = true};
	struct amdgpu_bo *bo = attachment->bo_va->base.bo;
	struct amdgpu_device *adev = attachment->adev;
	struct ttm_tt *ttm = bo->tbo.ttm;
	enum dma_data_direction dir;

	if (unlikely(!ttm->sg)) {
		pr_debug("SG Table of BO is NULL");
		return;
	}

	amdgpu_bo_placement_from_domain(bo, AMDGPU_GEM_DOMAIN_CPU);
	ttm_bo_validate(&bo->tbo, &bo->placement, &ctx);

	dir = mem->alloc_flags & KFD_IOC_ALLOC_MEM_FLAGS_WRITABLE ?
				DMA_BIDIRECTIONAL : DMA_TO_DEVICE;
	dma_unmap_resource(adev->dev, ttm->sg->sgl->dma_address,
			ttm->sg->sgl->length, dir, DMA_ATTR_SKIP_CPU_SYNC);
	sg_free_table(ttm->sg);
	kfree(ttm->sg);
	ttm->sg = NULL;
	bo->tbo.sg = NULL;
}

static void
kfd_mem_dmaunmap_attachment(struct kgd_mem *mem,
			    struct kfd_mem_attachment *attachment)
{
	switch (attachment->type) {
	case KFD_MEM_ATT_SHARED:
		break;
	case KFD_MEM_ATT_USERPTR:
		kfd_mem_dmaunmap_userptr(mem, attachment);
		break;
	case KFD_MEM_ATT_DMABUF:
		kfd_mem_dmaunmap_dmabuf(attachment);
		break;
	case KFD_MEM_ATT_SG:
		kfd_mem_dmaunmap_sg_bo(mem, attachment);
		break;
	default:
		WARN_ON_ONCE(1);
	}
}

static int kfd_mem_export_dmabuf(struct kgd_mem *mem)
{
	if (!mem->dmabuf) {
		struct amdgpu_device *bo_adev;
		struct dma_buf *dmabuf;
		int r, fd;

		bo_adev = amdgpu_ttm_adev(mem->bo->tbo.bdev);
		r = drm_gem_prime_handle_to_fd(&bo_adev->ddev, bo_adev->kfd.client.file,
					       mem->gem_handle,
			mem->alloc_flags & KFD_IOC_ALLOC_MEM_FLAGS_WRITABLE ?
					       DRM_RDWR : 0, &fd);
		if (r)
			return r;
		dmabuf = dma_buf_get(fd);
		close_fd(fd);
		if (WARN_ON_ONCE(IS_ERR(dmabuf)))
			return PTR_ERR(dmabuf);
		mem->dmabuf = dmabuf;
	}

	return 0;
}

static int
kfd_mem_attach_dmabuf(struct amdgpu_device *adev, struct kgd_mem *mem,
		      struct amdgpu_bo **bo)
{
	struct drm_gem_object *gobj;
	int ret;

	ret = kfd_mem_export_dmabuf(mem);
	if (ret)
		return ret;

	gobj = amdgpu_gem_prime_import(adev_to_drm(adev), mem->dmabuf);
	if (IS_ERR(gobj))
		return PTR_ERR(gobj);

	*bo = gem_to_amdgpu_bo(gobj);
	(*bo)->flags |= AMDGPU_GEM_CREATE_PREEMPTIBLE;

	return 0;
}

/* kfd_mem_attach - Add a BO to a VM
 *
 * Everything that needs to bo done only once when a BO is first added
 * to a VM. It can later be mapped and unmapped many times without
 * repeating these steps.
 *
 * 0. Create BO for DMA mapping, if needed
 * 1. Allocate and initialize BO VA entry data structure
 * 2. Add BO to the VM
 * 3. Determine ASIC-specific PTE flags
 * 4. Alloc page tables and directories if needed
 * 4a.  Validate new page tables and directories
 */
static int kfd_mem_attach(struct amdgpu_device *adev, struct kgd_mem *mem,
		struct amdgpu_vm *vm, bool is_aql)
{
	struct amdgpu_device *bo_adev = amdgpu_ttm_adev(mem->bo->tbo.bdev);
	unsigned long bo_size = mem->bo->tbo.base.size;
	uint64_t va = mem->va;
	struct kfd_mem_attachment *attachment[2] = {NULL, NULL};
	struct amdgpu_bo *bo[2] = {NULL, NULL};
	struct amdgpu_bo_va *bo_va;
	bool same_hive = false;
	int i, ret;

	if (!va) {
		pr_err("Invalid VA when adding BO to VM\n");
		return -EINVAL;
	}

	/* Determine access to VRAM, MMIO and DOORBELL BOs of peer devices
	 *
	 * The access path of MMIO and DOORBELL BOs of is always over PCIe.
	 * In contrast the access path of VRAM BOs depens upon the type of
	 * link that connects the peer device. Access over PCIe is allowed
	 * if peer device has large BAR. In contrast, access over xGMI is
	 * allowed for both small and large BAR configurations of peer device
	 */
	if ((adev != bo_adev && !(adev->flags & AMD_IS_APU)) &&
	    ((mem->domain == AMDGPU_GEM_DOMAIN_VRAM) ||
	     (mem->alloc_flags & KFD_IOC_ALLOC_MEM_FLAGS_DOORBELL) ||
	     (mem->alloc_flags & KFD_IOC_ALLOC_MEM_FLAGS_MMIO_REMAP))) {
		if (mem->domain == AMDGPU_GEM_DOMAIN_VRAM)
			same_hive = amdgpu_xgmi_same_hive(adev, bo_adev);
		if (!same_hive && !amdgpu_device_is_peer_accessible(bo_adev, adev))
			return -EINVAL;
	}

	for (i = 0; i <= is_aql; i++) {
		attachment[i] = kzalloc(sizeof(*attachment[i]), GFP_KERNEL);
		if (unlikely(!attachment[i])) {
			ret = -ENOMEM;
			goto unwind;
		}

		pr_debug("\t add VA 0x%llx - 0x%llx to vm %p\n", va,
			 va + bo_size, vm);

		if ((adev == bo_adev && !(mem->alloc_flags & KFD_IOC_ALLOC_MEM_FLAGS_MMIO_REMAP)) ||
		    (amdgpu_ttm_tt_get_usermm(mem->bo->tbo.ttm) && reuse_dmamap(adev, bo_adev)) ||
		    (mem->domain == AMDGPU_GEM_DOMAIN_GTT && reuse_dmamap(adev, bo_adev)) ||
		    same_hive) {
			/* Mappings on the local GPU, or VRAM mappings in the
			 * local hive, or userptr, or GTT mapping can reuse dma map
			 * address space share the original BO
			 */
			attachment[i]->type = KFD_MEM_ATT_SHARED;
			bo[i] = mem->bo;
			drm_gem_object_get(&bo[i]->tbo.base);
		} else if (i > 0) {
			/* Multiple mappings on the same GPU share the BO */
			attachment[i]->type = KFD_MEM_ATT_SHARED;
			bo[i] = bo[0];
			drm_gem_object_get(&bo[i]->tbo.base);
		} else if (amdgpu_ttm_tt_get_usermm(mem->bo->tbo.ttm)) {
			/* Create an SG BO to DMA-map userptrs on other GPUs */
			attachment[i]->type = KFD_MEM_ATT_USERPTR;
			ret = create_dmamap_sg_bo(adev, mem, &bo[i]);
			if (ret)
				goto unwind;
		/* Handle DOORBELL BOs of peer devices and MMIO BOs of local and peer devices */
		} else if (mem->bo->tbo.type == ttm_bo_type_sg) {
			WARN_ONCE(!(mem->alloc_flags & KFD_IOC_ALLOC_MEM_FLAGS_DOORBELL ||
				    mem->alloc_flags & KFD_IOC_ALLOC_MEM_FLAGS_MMIO_REMAP),
				  "Handing invalid SG BO in ATTACH request");
			attachment[i]->type = KFD_MEM_ATT_SG;
			ret = create_dmamap_sg_bo(adev, mem, &bo[i]);
			if (ret)
				goto unwind;
		/* Enable acces to GTT and VRAM BOs of peer devices */
		} else if (mem->domain == AMDGPU_GEM_DOMAIN_GTT ||
			   mem->domain == AMDGPU_GEM_DOMAIN_VRAM) {
			attachment[i]->type = KFD_MEM_ATT_DMABUF;
			ret = kfd_mem_attach_dmabuf(adev, mem, &bo[i]);
			if (ret)
				goto unwind;
			pr_debug("Employ DMABUF mechanism to enable peer GPU access\n");
		} else {
			WARN_ONCE(true, "Handling invalid ATTACH request");
			ret = -EINVAL;
			goto unwind;
		}

		/* Add BO to VM internal data structures */
		ret = amdgpu_bo_reserve(bo[i], false);
		if (ret) {
			pr_debug("Unable to reserve BO during memory attach");
			goto unwind;
		}
		bo_va = amdgpu_vm_bo_find(vm, bo[i]);
		if (!bo_va)
			bo_va = amdgpu_vm_bo_add(adev, vm, bo[i]);
		else
			++bo_va->ref_count;
		attachment[i]->bo_va = bo_va;
		amdgpu_bo_unreserve(bo[i]);
		if (unlikely(!attachment[i]->bo_va)) {
			ret = -ENOMEM;
			pr_err("Failed to add BO object to VM. ret == %d\n",
			       ret);
			goto unwind;
		}
		attachment[i]->va = va;
		attachment[i]->pte_flags = get_pte_flags(adev, mem);
		attachment[i]->adev = adev;
		list_add(&attachment[i]->list, &mem->attachments);

		va += bo_size;
	}

	return 0;

unwind:
	for (; i >= 0; i--) {
		if (!attachment[i])
			continue;
		if (attachment[i]->bo_va) {
			amdgpu_bo_reserve(bo[i], true);
			if (--attachment[i]->bo_va->ref_count == 0)
				amdgpu_vm_bo_del(adev, attachment[i]->bo_va);
			amdgpu_bo_unreserve(bo[i]);
			list_del(&attachment[i]->list);
		}
		if (bo[i])
			drm_gem_object_put(&bo[i]->tbo.base);
		kfree(attachment[i]);
	}
	return ret;
}

static void kfd_mem_detach(struct kfd_mem_attachment *attachment)
{
	struct amdgpu_bo *bo = attachment->bo_va->base.bo;

	pr_debug("\t remove VA 0x%llx in entry %p\n",
			attachment->va, attachment);
	if (--attachment->bo_va->ref_count == 0)
		amdgpu_vm_bo_del(attachment->adev, attachment->bo_va);
	drm_gem_object_put(&bo->tbo.base);
	list_del(&attachment->list);
	kfree(attachment);
}

static void add_kgd_mem_to_kfd_bo_list(struct kgd_mem *mem,
				struct amdkfd_process_info *process_info,
				bool userptr)
{
	mutex_lock(&process_info->lock);
	if (userptr)
		list_add_tail(&mem->validate_list,
			      &process_info->userptr_valid_list);
	else
		list_add_tail(&mem->validate_list, &process_info->kfd_bo_list);
	mutex_unlock(&process_info->lock);
}

static void remove_kgd_mem_from_kfd_bo_list(struct kgd_mem *mem,
		struct amdkfd_process_info *process_info)
{
	mutex_lock(&process_info->lock);
	list_del(&mem->validate_list);
	mutex_unlock(&process_info->lock);
}

/* Initializes user pages. It registers the MMU notifier and validates
 * the userptr BO in the GTT domain.
 *
 * The BO must already be on the userptr_valid_list. Otherwise an
 * eviction and restore may happen that leaves the new BO unmapped
 * with the user mode queues running.
 *
 * Takes the process_info->lock to protect against concurrent restore
 * workers.
 *
 * Returns 0 for success, negative errno for errors.
 */
static int init_user_pages(struct kgd_mem *mem, uint64_t user_addr,
			   bool criu_resume)
{
	struct amdkfd_process_info *process_info = mem->process_info;
	struct amdgpu_bo *bo = mem->bo;
	struct ttm_operation_ctx ctx = { true, false };
	struct hmm_range *range;
	int ret = 0;

	mutex_lock(&process_info->lock);

	ret = amdgpu_ttm_tt_set_userptr(&bo->tbo, user_addr, 0);
	if (ret) {
		pr_err("%s: Failed to set userptr: %d\n", __func__, ret);
		goto out;
	}

	ret = amdgpu_hmm_register(bo, user_addr);
	if (ret) {
		pr_err("%s: Failed to register MMU notifier: %d\n",
		       __func__, ret);
		goto out;
	}

	if (criu_resume) {
		/*
		 * During a CRIU restore operation, the userptr buffer objects
		 * will be validated in the restore_userptr_work worker at a
		 * later stage when it is scheduled by another ioctl called by
		 * CRIU master process for the target pid for restore.
		 */
		mutex_lock(&process_info->notifier_lock);
		mem->invalid++;
		mutex_unlock(&process_info->notifier_lock);
		mutex_unlock(&process_info->lock);
		return 0;
	}

	ret = amdgpu_ttm_tt_get_user_pages(bo, bo->tbo.ttm->pages, &range);
	if (ret) {
		pr_err("%s: Failed to get user pages: %d\n", __func__, ret);
		goto unregister_out;
	}

	ret = amdgpu_bo_reserve(bo, true);
	if (ret) {
		pr_err("%s: Failed to reserve BO\n", __func__);
		goto release_out;
	}
	amdgpu_bo_placement_from_domain(bo, mem->domain);
	ret = ttm_bo_validate(&bo->tbo, &bo->placement, &ctx);
	if (ret)
		pr_err("%s: failed to validate BO\n", __func__);
	amdgpu_bo_unreserve(bo);

release_out:
	amdgpu_ttm_tt_get_user_pages_done(bo->tbo.ttm, range);
unregister_out:
	if (ret)
		amdgpu_hmm_unregister(bo);
out:
	mutex_unlock(&process_info->lock);
	return ret;
}

/* Reserving a BO and its page table BOs must happen atomically to
 * avoid deadlocks. Some operations update multiple VMs at once. Track
 * all the reservation info in a context structure. Optionally a sync
 * object can track VM updates.
 */
struct bo_vm_reservation_context {
	/* DRM execution context for the reservation */
	struct drm_exec exec;
	/* Number of VMs reserved */
	unsigned int n_vms;
	/* Pointer to sync object */
	struct amdgpu_sync *sync;
};

enum bo_vm_match {
	BO_VM_NOT_MAPPED = 0,	/* Match VMs where a BO is not mapped */
	BO_VM_MAPPED,		/* Match VMs where a BO is mapped     */
	BO_VM_ALL,		/* Match all VMs a BO was added to    */
};

/**
 * reserve_bo_and_vm - reserve a BO and a VM unconditionally.
 * @mem: KFD BO structure.
 * @vm: the VM to reserve.
 * @ctx: the struct that will be used in unreserve_bo_and_vms().
 */
static int reserve_bo_and_vm(struct kgd_mem *mem,
			      struct amdgpu_vm *vm,
			      struct bo_vm_reservation_context *ctx)
{
	struct amdgpu_bo *bo = mem->bo;
	int ret;

	WARN_ON(!vm);

	ctx->n_vms = 1;
	ctx->sync = &mem->sync;
	drm_exec_init(&ctx->exec, DRM_EXEC_INTERRUPTIBLE_WAIT, 0);
	drm_exec_until_all_locked(&ctx->exec) {
		ret = amdgpu_vm_lock_pd(vm, &ctx->exec, 2);
		drm_exec_retry_on_contention(&ctx->exec);
		if (unlikely(ret))
			goto error;

		ret = drm_exec_prepare_obj(&ctx->exec, &bo->tbo.base, 1);
		drm_exec_retry_on_contention(&ctx->exec);
		if (unlikely(ret))
			goto error;
	}
	return 0;

error:
	pr_err("Failed to reserve buffers in ttm.\n");
	drm_exec_fini(&ctx->exec);
	return ret;
}

/**
 * reserve_bo_and_cond_vms - reserve a BO and some VMs conditionally
 * @mem: KFD BO structure.
 * @vm: the VM to reserve. If NULL, then all VMs associated with the BO
 * is used. Otherwise, a single VM associated with the BO.
 * @map_type: the mapping status that will be used to filter the VMs.
 * @ctx: the struct that will be used in unreserve_bo_and_vms().
 *
 * Returns 0 for success, negative for failure.
 */
static int reserve_bo_and_cond_vms(struct kgd_mem *mem,
				struct amdgpu_vm *vm, enum bo_vm_match map_type,
				struct bo_vm_reservation_context *ctx)
{
	struct kfd_mem_attachment *entry;
	struct amdgpu_bo *bo = mem->bo;
	int ret;

	ctx->sync = &mem->sync;
<<<<<<< HEAD
	drm_exec_init(&ctx->exec, DRM_EXEC_INTERRUPTIBLE_WAIT, 0);
=======
	drm_exec_init(&ctx->exec, DRM_EXEC_INTERRUPTIBLE_WAIT |
		      DRM_EXEC_IGNORE_DUPLICATES, 0);
>>>>>>> 0c383648
	drm_exec_until_all_locked(&ctx->exec) {
		ctx->n_vms = 0;
		list_for_each_entry(entry, &mem->attachments, list) {
			if ((vm && vm != entry->bo_va->base.vm) ||
				(entry->is_mapped != map_type
				&& map_type != BO_VM_ALL))
				continue;

			ret = amdgpu_vm_lock_pd(entry->bo_va->base.vm,
						&ctx->exec, 2);
			drm_exec_retry_on_contention(&ctx->exec);
			if (unlikely(ret))
				goto error;
			++ctx->n_vms;
		}

		ret = drm_exec_prepare_obj(&ctx->exec, &bo->tbo.base, 1);
		drm_exec_retry_on_contention(&ctx->exec);
		if (unlikely(ret))
			goto error;
	}
	return 0;

error:
	pr_err("Failed to reserve buffers in ttm.\n");
	drm_exec_fini(&ctx->exec);
	return ret;
}

/**
 * unreserve_bo_and_vms - Unreserve BO and VMs from a reservation context
 * @ctx: Reservation context to unreserve
 * @wait: Optionally wait for a sync object representing pending VM updates
 * @intr: Whether the wait is interruptible
 *
 * Also frees any resources allocated in
 * reserve_bo_and_(cond_)vm(s). Returns the status from
 * amdgpu_sync_wait.
 */
static int unreserve_bo_and_vms(struct bo_vm_reservation_context *ctx,
				 bool wait, bool intr)
{
	int ret = 0;

	if (wait)
		ret = amdgpu_sync_wait(ctx->sync, intr);

	drm_exec_fini(&ctx->exec);
	ctx->sync = NULL;
	return ret;
}

static void unmap_bo_from_gpuvm(struct kgd_mem *mem,
				struct kfd_mem_attachment *entry,
				struct amdgpu_sync *sync)
{
	struct amdgpu_bo_va *bo_va = entry->bo_va;
	struct amdgpu_device *adev = entry->adev;
	struct amdgpu_vm *vm = bo_va->base.vm;

	amdgpu_vm_bo_unmap(adev, bo_va, entry->va);

	amdgpu_vm_clear_freed(adev, vm, &bo_va->last_pt_update);

	amdgpu_sync_fence(sync, bo_va->last_pt_update);
}

static int update_gpuvm_pte(struct kgd_mem *mem,
			    struct kfd_mem_attachment *entry,
			    struct amdgpu_sync *sync)
{
	struct amdgpu_bo_va *bo_va = entry->bo_va;
	struct amdgpu_device *adev = entry->adev;
	int ret;

	ret = kfd_mem_dmamap_attachment(mem, entry);
	if (ret)
		return ret;

	/* Update the page tables  */
	ret = amdgpu_vm_bo_update(adev, bo_va, false);
	if (ret) {
		pr_err("amdgpu_vm_bo_update failed\n");
		return ret;
	}

	return amdgpu_sync_fence(sync, bo_va->last_pt_update);
}

static int map_bo_to_gpuvm(struct kgd_mem *mem,
			   struct kfd_mem_attachment *entry,
			   struct amdgpu_sync *sync,
			   bool no_update_pte)
{
	int ret;

	/* Set virtual address for the allocation */
	ret = amdgpu_vm_bo_map(entry->adev, entry->bo_va, entry->va, 0,
			       amdgpu_bo_size(entry->bo_va->base.bo),
			       entry->pte_flags);
	if (ret) {
		pr_err("Failed to map VA 0x%llx in vm. ret %d\n",
				entry->va, ret);
		return ret;
	}

	if (no_update_pte)
		return 0;

	ret = update_gpuvm_pte(mem, entry, sync);
	if (ret) {
		pr_err("update_gpuvm_pte() failed\n");
		goto update_gpuvm_pte_failed;
	}

	return 0;

update_gpuvm_pte_failed:
	unmap_bo_from_gpuvm(mem, entry, sync);
	kfd_mem_dmaunmap_attachment(mem, entry);
	return ret;
}

static int process_validate_vms(struct amdkfd_process_info *process_info,
				struct ww_acquire_ctx *ticket)
{
	struct amdgpu_vm *peer_vm;
	int ret;

	list_for_each_entry(peer_vm, &process_info->vm_list_head,
			    vm_list_node) {
		ret = vm_validate_pt_pd_bos(peer_vm, ticket);
		if (ret)
			return ret;
	}

	return 0;
}

static int process_sync_pds_resv(struct amdkfd_process_info *process_info,
				 struct amdgpu_sync *sync)
{
	struct amdgpu_vm *peer_vm;
	int ret;

	list_for_each_entry(peer_vm, &process_info->vm_list_head,
			    vm_list_node) {
		struct amdgpu_bo *pd = peer_vm->root.bo;

		ret = amdgpu_sync_resv(NULL, sync, pd->tbo.base.resv,
				       AMDGPU_SYNC_NE_OWNER,
				       AMDGPU_FENCE_OWNER_KFD);
		if (ret)
			return ret;
	}

	return 0;
}

static int process_update_pds(struct amdkfd_process_info *process_info,
			      struct amdgpu_sync *sync)
{
	struct amdgpu_vm *peer_vm;
	int ret;

	list_for_each_entry(peer_vm, &process_info->vm_list_head,
			    vm_list_node) {
		ret = vm_update_pds(peer_vm, sync);
		if (ret)
			return ret;
	}

	return 0;
}

static int init_kfd_vm(struct amdgpu_vm *vm, void **process_info,
		       struct dma_fence **ef)
{
	struct amdkfd_process_info *info = NULL;
	int ret;

	if (!*process_info) {
		info = kzalloc(sizeof(*info), GFP_KERNEL);
		if (!info)
			return -ENOMEM;

		mutex_init(&info->lock);
		mutex_init(&info->notifier_lock);
		INIT_LIST_HEAD(&info->vm_list_head);
		INIT_LIST_HEAD(&info->kfd_bo_list);
		INIT_LIST_HEAD(&info->userptr_valid_list);
		INIT_LIST_HEAD(&info->userptr_inval_list);

		info->eviction_fence =
			amdgpu_amdkfd_fence_create(dma_fence_context_alloc(1),
						   current->mm,
						   NULL);
		if (!info->eviction_fence) {
			pr_err("Failed to create eviction fence\n");
			ret = -ENOMEM;
			goto create_evict_fence_fail;
		}

		info->pid = get_task_pid(current->group_leader, PIDTYPE_PID);
		INIT_DELAYED_WORK(&info->restore_userptr_work,
				  amdgpu_amdkfd_restore_userptr_worker);

		*process_info = info;
	}

	vm->process_info = *process_info;

	/* Validate page directory and attach eviction fence */
	ret = amdgpu_bo_reserve(vm->root.bo, true);
	if (ret)
		goto reserve_pd_fail;
	ret = vm_validate_pt_pd_bos(vm, NULL);
	if (ret) {
		pr_err("validate_pt_pd_bos() failed\n");
		goto validate_pd_fail;
	}
	ret = amdgpu_bo_sync_wait(vm->root.bo,
				  AMDGPU_FENCE_OWNER_KFD, false);
	if (ret)
		goto wait_pd_fail;
	ret = dma_resv_reserve_fences(vm->root.bo->tbo.base.resv, 1);
	if (ret)
		goto reserve_shared_fail;
	dma_resv_add_fence(vm->root.bo->tbo.base.resv,
			   &vm->process_info->eviction_fence->base,
			   DMA_RESV_USAGE_BOOKKEEP);
	amdgpu_bo_unreserve(vm->root.bo);

	/* Update process info */
	mutex_lock(&vm->process_info->lock);
	list_add_tail(&vm->vm_list_node,
			&(vm->process_info->vm_list_head));
	vm->process_info->n_vms++;

	*ef = dma_fence_get(&vm->process_info->eviction_fence->base);
	mutex_unlock(&vm->process_info->lock);

	return 0;

reserve_shared_fail:
wait_pd_fail:
validate_pd_fail:
	amdgpu_bo_unreserve(vm->root.bo);
reserve_pd_fail:
	vm->process_info = NULL;
	if (info) {
		dma_fence_put(&info->eviction_fence->base);
		*process_info = NULL;
		put_pid(info->pid);
create_evict_fence_fail:
		mutex_destroy(&info->lock);
		mutex_destroy(&info->notifier_lock);
		kfree(info);
	}
	return ret;
}

/**
 * amdgpu_amdkfd_gpuvm_pin_bo() - Pins a BO using following criteria
 * @bo: Handle of buffer object being pinned
 * @domain: Domain into which BO should be pinned
 *
 *   - USERPTR BOs are UNPINNABLE and will return error
 *   - All other BO types (GTT, VRAM, MMIO and DOORBELL) will have their
 *     PIN count incremented. It is valid to PIN a BO multiple times
 *
 * Return: ZERO if successful in pinning, Non-Zero in case of error.
 */
static int amdgpu_amdkfd_gpuvm_pin_bo(struct amdgpu_bo *bo, u32 domain)
{
	int ret = 0;

	ret = amdgpu_bo_reserve(bo, false);
	if (unlikely(ret))
		return ret;

	ret = amdgpu_bo_pin_restricted(bo, domain, 0, 0);
	if (ret)
		pr_err("Error in Pinning BO to domain: %d\n", domain);

	amdgpu_bo_sync_wait(bo, AMDGPU_FENCE_OWNER_KFD, false);
	amdgpu_bo_unreserve(bo);

	return ret;
}

/**
 * amdgpu_amdkfd_gpuvm_unpin_bo() - Unpins BO using following criteria
 * @bo: Handle of buffer object being unpinned
 *
 *   - Is a illegal request for USERPTR BOs and is ignored
 *   - All other BO types (GTT, VRAM, MMIO and DOORBELL) will have their
 *     PIN count decremented. Calls to UNPIN must balance calls to PIN
 */
static void amdgpu_amdkfd_gpuvm_unpin_bo(struct amdgpu_bo *bo)
{
	int ret = 0;

	ret = amdgpu_bo_reserve(bo, false);
	if (unlikely(ret))
		return;

	amdgpu_bo_unpin(bo);
	amdgpu_bo_unreserve(bo);
}

int amdgpu_amdkfd_gpuvm_set_vm_pasid(struct amdgpu_device *adev,
				     struct amdgpu_vm *avm, u32 pasid)

{
	int ret;

	/* Free the original amdgpu allocated pasid,
	 * will be replaced with kfd allocated pasid.
	 */
	if (avm->pasid) {
		amdgpu_pasid_free(avm->pasid);
		amdgpu_vm_set_pasid(adev, avm, 0);
	}

	ret = amdgpu_vm_set_pasid(adev, avm, pasid);
	if (ret)
		return ret;

	return 0;
}

int amdgpu_amdkfd_gpuvm_acquire_process_vm(struct amdgpu_device *adev,
					   struct amdgpu_vm *avm,
					   void **process_info,
					   struct dma_fence **ef)
{
	int ret;

	/* Already a compute VM? */
	if (avm->process_info)
		return -EINVAL;

	/* Convert VM into a compute VM */
	ret = amdgpu_vm_make_compute(adev, avm);
	if (ret)
		return ret;

	/* Initialize KFD part of the VM and process info */
	ret = init_kfd_vm(avm, process_info, ef);
	if (ret)
		return ret;

	amdgpu_vm_set_task_info(avm);

	return 0;
}

void amdgpu_amdkfd_gpuvm_destroy_cb(struct amdgpu_device *adev,
				    struct amdgpu_vm *vm)
{
	struct amdkfd_process_info *process_info = vm->process_info;

	if (!process_info)
		return;

	/* Update process info */
	mutex_lock(&process_info->lock);
	process_info->n_vms--;
	list_del(&vm->vm_list_node);
	mutex_unlock(&process_info->lock);

	vm->process_info = NULL;

	/* Release per-process resources when last compute VM is destroyed */
	if (!process_info->n_vms) {
		WARN_ON(!list_empty(&process_info->kfd_bo_list));
		WARN_ON(!list_empty(&process_info->userptr_valid_list));
		WARN_ON(!list_empty(&process_info->userptr_inval_list));

		dma_fence_put(&process_info->eviction_fence->base);
		cancel_delayed_work_sync(&process_info->restore_userptr_work);
		put_pid(process_info->pid);
		mutex_destroy(&process_info->lock);
		mutex_destroy(&process_info->notifier_lock);
		kfree(process_info);
	}
}

void amdgpu_amdkfd_gpuvm_release_process_vm(struct amdgpu_device *adev,
					    void *drm_priv)
{
	struct amdgpu_vm *avm;

	if (WARN_ON(!adev || !drm_priv))
		return;

	avm = drm_priv_to_vm(drm_priv);

	pr_debug("Releasing process vm %p\n", avm);

	/* The original pasid of amdgpu vm has already been
	 * released during making a amdgpu vm to a compute vm
	 * The current pasid is managed by kfd and will be
	 * released on kfd process destroy. Set amdgpu pasid
	 * to 0 to avoid duplicate release.
	 */
	amdgpu_vm_release_compute(adev, avm);
}

uint64_t amdgpu_amdkfd_gpuvm_get_process_page_dir(void *drm_priv)
{
	struct amdgpu_vm *avm = drm_priv_to_vm(drm_priv);
	struct amdgpu_bo *pd = avm->root.bo;
	struct amdgpu_device *adev = amdgpu_ttm_adev(pd->tbo.bdev);

	if (adev->asic_type < CHIP_VEGA10)
		return avm->pd_phys_addr >> AMDGPU_GPU_PAGE_SHIFT;
	return avm->pd_phys_addr;
}

void amdgpu_amdkfd_block_mmu_notifications(void *p)
{
	struct amdkfd_process_info *pinfo = (struct amdkfd_process_info *)p;

	mutex_lock(&pinfo->lock);
	WRITE_ONCE(pinfo->block_mmu_notifications, true);
	mutex_unlock(&pinfo->lock);
}

int amdgpu_amdkfd_criu_resume(void *p)
{
	int ret = 0;
	struct amdkfd_process_info *pinfo = (struct amdkfd_process_info *)p;

	mutex_lock(&pinfo->lock);
	pr_debug("scheduling work\n");
	mutex_lock(&pinfo->notifier_lock);
	pinfo->evicted_bos++;
	mutex_unlock(&pinfo->notifier_lock);
	if (!READ_ONCE(pinfo->block_mmu_notifications)) {
		ret = -EINVAL;
		goto out_unlock;
	}
	WRITE_ONCE(pinfo->block_mmu_notifications, false);
	queue_delayed_work(system_freezable_wq,
			   &pinfo->restore_userptr_work, 0);

out_unlock:
	mutex_unlock(&pinfo->lock);
	return ret;
}

size_t amdgpu_amdkfd_get_available_memory(struct amdgpu_device *adev,
					  uint8_t xcp_id)
{
	uint64_t reserved_for_pt =
		ESTIMATE_PT_SIZE(amdgpu_amdkfd_total_mem_size);
	ssize_t available;
	uint64_t vram_available, system_mem_available, ttm_mem_available;

	spin_lock(&kfd_mem_limit.mem_limit_lock);
	vram_available = KFD_XCP_MEMORY_SIZE(adev, xcp_id)
		- adev->kfd.vram_used_aligned[xcp_id]
		- atomic64_read(&adev->vram_pin_size)
		- reserved_for_pt;

	if (adev->flags & AMD_IS_APU) {
		system_mem_available = no_system_mem_limit ?
					kfd_mem_limit.max_system_mem_limit :
					kfd_mem_limit.max_system_mem_limit -
					kfd_mem_limit.system_mem_used;

		ttm_mem_available = kfd_mem_limit.max_ttm_mem_limit -
				kfd_mem_limit.ttm_mem_used;

		available = min3(system_mem_available, ttm_mem_available,
				 vram_available);
		available = ALIGN_DOWN(available, PAGE_SIZE);
	} else {
		available = ALIGN_DOWN(vram_available, VRAM_AVAILABLITY_ALIGN);
	}

	spin_unlock(&kfd_mem_limit.mem_limit_lock);

	if (available < 0)
		available = 0;

	return available;
}

int amdgpu_amdkfd_gpuvm_alloc_memory_of_gpu(
		struct amdgpu_device *adev, uint64_t va, uint64_t size,
		void *drm_priv, struct kgd_mem **mem,
		uint64_t *offset, uint32_t flags, bool criu_resume)
{
	struct amdgpu_vm *avm = drm_priv_to_vm(drm_priv);
	struct amdgpu_fpriv *fpriv = container_of(avm, struct amdgpu_fpriv, vm);
	enum ttm_bo_type bo_type = ttm_bo_type_device;
	struct sg_table *sg = NULL;
	uint64_t user_addr = 0;
	struct amdgpu_bo *bo;
	struct drm_gem_object *gobj = NULL;
	u32 domain, alloc_domain;
	uint64_t aligned_size;
	int8_t xcp_id = -1;
	u64 alloc_flags;
	int ret;

	/*
	 * Check on which domain to allocate BO
	 */
	if (flags & KFD_IOC_ALLOC_MEM_FLAGS_VRAM) {
		domain = alloc_domain = AMDGPU_GEM_DOMAIN_VRAM;

		if (adev->flags & AMD_IS_APU) {
			domain = AMDGPU_GEM_DOMAIN_GTT;
			alloc_domain = AMDGPU_GEM_DOMAIN_GTT;
			alloc_flags = 0;
		} else {
			alloc_flags = AMDGPU_GEM_CREATE_VRAM_WIPE_ON_RELEASE;
			alloc_flags |= (flags & KFD_IOC_ALLOC_MEM_FLAGS_PUBLIC) ?
			AMDGPU_GEM_CREATE_CPU_ACCESS_REQUIRED : 0;
		}
		xcp_id = fpriv->xcp_id == AMDGPU_XCP_NO_PARTITION ?
					0 : fpriv->xcp_id;
	} else if (flags & KFD_IOC_ALLOC_MEM_FLAGS_GTT) {
		domain = alloc_domain = AMDGPU_GEM_DOMAIN_GTT;
		alloc_flags = 0;
	} else {
		domain = AMDGPU_GEM_DOMAIN_GTT;
		alloc_domain = AMDGPU_GEM_DOMAIN_CPU;
		alloc_flags = AMDGPU_GEM_CREATE_PREEMPTIBLE;

		if (flags & KFD_IOC_ALLOC_MEM_FLAGS_USERPTR) {
			if (!offset || !*offset)
				return -EINVAL;
			user_addr = untagged_addr(*offset);
		} else if (flags & (KFD_IOC_ALLOC_MEM_FLAGS_DOORBELL |
				    KFD_IOC_ALLOC_MEM_FLAGS_MMIO_REMAP)) {
			bo_type = ttm_bo_type_sg;
			if (size > UINT_MAX)
				return -EINVAL;
			sg = create_sg_table(*offset, size);
			if (!sg)
				return -ENOMEM;
		} else {
			return -EINVAL;
		}
	}

	if (flags & KFD_IOC_ALLOC_MEM_FLAGS_COHERENT)
		alloc_flags |= AMDGPU_GEM_CREATE_COHERENT;
	if (flags & KFD_IOC_ALLOC_MEM_FLAGS_EXT_COHERENT)
		alloc_flags |= AMDGPU_GEM_CREATE_EXT_COHERENT;
	if (flags & KFD_IOC_ALLOC_MEM_FLAGS_UNCACHED)
		alloc_flags |= AMDGPU_GEM_CREATE_UNCACHED;

	*mem = kzalloc(sizeof(struct kgd_mem), GFP_KERNEL);
	if (!*mem) {
		ret = -ENOMEM;
		goto err;
	}
	INIT_LIST_HEAD(&(*mem)->attachments);
	mutex_init(&(*mem)->lock);
	(*mem)->aql_queue = !!(flags & KFD_IOC_ALLOC_MEM_FLAGS_AQL_QUEUE_MEM);

	/* Workaround for AQL queue wraparound bug. Map the same
	 * memory twice. That means we only actually allocate half
	 * the memory.
	 */
	if ((*mem)->aql_queue)
		size >>= 1;
	aligned_size = PAGE_ALIGN(size);

	(*mem)->alloc_flags = flags;

	amdgpu_sync_create(&(*mem)->sync);

	ret = amdgpu_amdkfd_reserve_mem_limit(adev, aligned_size, flags,
					      xcp_id);
	if (ret) {
		pr_debug("Insufficient memory\n");
		goto err_reserve_limit;
	}

	pr_debug("\tcreate BO VA 0x%llx size 0x%llx domain %s xcp_id %d\n",
		 va, (*mem)->aql_queue ? size << 1 : size,
		 domain_string(alloc_domain), xcp_id);

	ret = amdgpu_gem_object_create(adev, aligned_size, 1, alloc_domain, alloc_flags,
				       bo_type, NULL, &gobj, xcp_id + 1);
	if (ret) {
		pr_debug("Failed to create BO on domain %s. ret %d\n",
			 domain_string(alloc_domain), ret);
		goto err_bo_create;
	}
	ret = drm_vma_node_allow(&gobj->vma_node, drm_priv);
	if (ret) {
		pr_debug("Failed to allow vma node access. ret %d\n", ret);
		goto err_node_allow;
	}
	ret = drm_gem_handle_create(adev->kfd.client.file, gobj, &(*mem)->gem_handle);
	if (ret)
		goto err_gem_handle_create;
	bo = gem_to_amdgpu_bo(gobj);
	if (bo_type == ttm_bo_type_sg) {
		bo->tbo.sg = sg;
		bo->tbo.ttm->sg = sg;
	}
	bo->kfd_bo = *mem;
	(*mem)->bo = bo;
	if (user_addr)
		bo->flags |= AMDGPU_AMDKFD_CREATE_USERPTR_BO;

	(*mem)->va = va;
	(*mem)->domain = domain;
	(*mem)->mapped_to_gpu_memory = 0;
	(*mem)->process_info = avm->process_info;

	add_kgd_mem_to_kfd_bo_list(*mem, avm->process_info, user_addr);

	if (user_addr) {
		pr_debug("creating userptr BO for user_addr = %llx\n", user_addr);
		ret = init_user_pages(*mem, user_addr, criu_resume);
		if (ret)
			goto allocate_init_user_pages_failed;
	} else  if (flags & (KFD_IOC_ALLOC_MEM_FLAGS_DOORBELL |
				KFD_IOC_ALLOC_MEM_FLAGS_MMIO_REMAP)) {
		ret = amdgpu_amdkfd_gpuvm_pin_bo(bo, AMDGPU_GEM_DOMAIN_GTT);
		if (ret) {
			pr_err("Pinning MMIO/DOORBELL BO during ALLOC FAILED\n");
			goto err_pin_bo;
		}
		bo->allowed_domains = AMDGPU_GEM_DOMAIN_GTT;
		bo->preferred_domains = AMDGPU_GEM_DOMAIN_GTT;
	} else {
		mutex_lock(&avm->process_info->lock);
		if (avm->process_info->eviction_fence &&
		    !dma_fence_is_signaled(&avm->process_info->eviction_fence->base))
			ret = amdgpu_amdkfd_bo_validate_and_fence(bo, domain,
				&avm->process_info->eviction_fence->base);
		mutex_unlock(&avm->process_info->lock);
		if (ret)
			goto err_validate_bo;
	}

	if (offset)
		*offset = amdgpu_bo_mmap_offset(bo);

	return 0;

allocate_init_user_pages_failed:
err_pin_bo:
err_validate_bo:
	remove_kgd_mem_from_kfd_bo_list(*mem, avm->process_info);
	drm_gem_handle_delete(adev->kfd.client.file, (*mem)->gem_handle);
err_gem_handle_create:
	drm_vma_node_revoke(&gobj->vma_node, drm_priv);
err_node_allow:
	/* Don't unreserve system mem limit twice */
	goto err_reserve_limit;
err_bo_create:
	amdgpu_amdkfd_unreserve_mem_limit(adev, aligned_size, flags, xcp_id);
err_reserve_limit:
	amdgpu_sync_free(&(*mem)->sync);
	mutex_destroy(&(*mem)->lock);
	if (gobj)
		drm_gem_object_put(gobj);
	else
		kfree(*mem);
err:
	if (sg) {
		sg_free_table(sg);
		kfree(sg);
	}
	return ret;
}

int amdgpu_amdkfd_gpuvm_free_memory_of_gpu(
		struct amdgpu_device *adev, struct kgd_mem *mem, void *drm_priv,
		uint64_t *size)
{
	struct amdkfd_process_info *process_info = mem->process_info;
	unsigned long bo_size = mem->bo->tbo.base.size;
	bool use_release_notifier = (mem->bo->kfd_bo == mem);
	struct kfd_mem_attachment *entry, *tmp;
	struct bo_vm_reservation_context ctx;
	unsigned int mapped_to_gpu_memory;
	int ret;
	bool is_imported = false;

	mutex_lock(&mem->lock);

	/* Unpin MMIO/DOORBELL BO's that were pinned during allocation */
	if (mem->alloc_flags &
	    (KFD_IOC_ALLOC_MEM_FLAGS_DOORBELL |
	     KFD_IOC_ALLOC_MEM_FLAGS_MMIO_REMAP)) {
		amdgpu_amdkfd_gpuvm_unpin_bo(mem->bo);
	}

	mapped_to_gpu_memory = mem->mapped_to_gpu_memory;
	is_imported = mem->is_imported;
	mutex_unlock(&mem->lock);
	/* lock is not needed after this, since mem is unused and will
	 * be freed anyway
	 */

	if (mapped_to_gpu_memory > 0) {
		pr_debug("BO VA 0x%llx size 0x%lx is still mapped.\n",
				mem->va, bo_size);
		return -EBUSY;
	}

	/* Make sure restore workers don't access the BO any more */
	mutex_lock(&process_info->lock);
	list_del(&mem->validate_list);
	mutex_unlock(&process_info->lock);

	/* Cleanup user pages and MMU notifiers */
	if (amdgpu_ttm_tt_get_usermm(mem->bo->tbo.ttm)) {
		amdgpu_hmm_unregister(mem->bo);
		mutex_lock(&process_info->notifier_lock);
		amdgpu_ttm_tt_discard_user_pages(mem->bo->tbo.ttm, mem->range);
		mutex_unlock(&process_info->notifier_lock);
	}

	ret = reserve_bo_and_cond_vms(mem, NULL, BO_VM_ALL, &ctx);
	if (unlikely(ret))
		return ret;

	amdgpu_amdkfd_remove_eviction_fence(mem->bo,
					process_info->eviction_fence);
	pr_debug("Release VA 0x%llx - 0x%llx\n", mem->va,
		mem->va + bo_size * (1 + mem->aql_queue));

	/* Remove from VM internal data structures */
	list_for_each_entry_safe(entry, tmp, &mem->attachments, list) {
		kfd_mem_dmaunmap_attachment(mem, entry);
		kfd_mem_detach(entry);
	}

	ret = unreserve_bo_and_vms(&ctx, false, false);

	/* Free the sync object */
	amdgpu_sync_free(&mem->sync);

	/* If the SG is not NULL, it's one we created for a doorbell or mmio
	 * remap BO. We need to free it.
	 */
	if (mem->bo->tbo.sg) {
		sg_free_table(mem->bo->tbo.sg);
		kfree(mem->bo->tbo.sg);
	}

	/* Update the size of the BO being freed if it was allocated from
	 * VRAM and is not imported. For APP APU VRAM allocations are done
	 * in GTT domain
	 */
	if (size) {
		if (!is_imported &&
		   (mem->bo->preferred_domains == AMDGPU_GEM_DOMAIN_VRAM ||
		   ((adev->flags & AMD_IS_APU) &&
		    mem->bo->preferred_domains == AMDGPU_GEM_DOMAIN_GTT)))
			*size = bo_size;
		else
			*size = 0;
	}

	/* Free the BO*/
	drm_vma_node_revoke(&mem->bo->tbo.base.vma_node, drm_priv);
	drm_gem_handle_delete(adev->kfd.client.file, mem->gem_handle);
	if (mem->dmabuf) {
		dma_buf_put(mem->dmabuf);
		mem->dmabuf = NULL;
	}
	mutex_destroy(&mem->lock);

	/* If this releases the last reference, it will end up calling
	 * amdgpu_amdkfd_release_notify and kfree the mem struct. That's why
	 * this needs to be the last call here.
	 */
	drm_gem_object_put(&mem->bo->tbo.base);

	/*
	 * For kgd_mem allocated in amdgpu_amdkfd_gpuvm_import_dmabuf(),
	 * explicitly free it here.
	 */
	if (!use_release_notifier)
		kfree(mem);

	return ret;
}

int amdgpu_amdkfd_gpuvm_map_memory_to_gpu(
		struct amdgpu_device *adev, struct kgd_mem *mem,
		void *drm_priv)
{
	struct amdgpu_vm *avm = drm_priv_to_vm(drm_priv);
	int ret;
	struct amdgpu_bo *bo;
	uint32_t domain;
	struct kfd_mem_attachment *entry;
	struct bo_vm_reservation_context ctx;
	unsigned long bo_size;
	bool is_invalid_userptr = false;

	bo = mem->bo;
	if (!bo) {
		pr_err("Invalid BO when mapping memory to GPU\n");
		return -EINVAL;
	}

	/* Make sure restore is not running concurrently. Since we
	 * don't map invalid userptr BOs, we rely on the next restore
	 * worker to do the mapping
	 */
	mutex_lock(&mem->process_info->lock);

	/* Lock notifier lock. If we find an invalid userptr BO, we can be
	 * sure that the MMU notifier is no longer running
	 * concurrently and the queues are actually stopped
	 */
	if (amdgpu_ttm_tt_get_usermm(bo->tbo.ttm)) {
		mutex_lock(&mem->process_info->notifier_lock);
		is_invalid_userptr = !!mem->invalid;
		mutex_unlock(&mem->process_info->notifier_lock);
	}

	mutex_lock(&mem->lock);

	domain = mem->domain;
	bo_size = bo->tbo.base.size;

	pr_debug("Map VA 0x%llx - 0x%llx to vm %p domain %s\n",
			mem->va,
			mem->va + bo_size * (1 + mem->aql_queue),
			avm, domain_string(domain));

	if (!kfd_mem_is_attached(avm, mem)) {
		ret = kfd_mem_attach(adev, mem, avm, mem->aql_queue);
		if (ret)
			goto out;
	}

	ret = reserve_bo_and_vm(mem, avm, &ctx);
	if (unlikely(ret))
		goto out;

	/* Userptr can be marked as "not invalid", but not actually be
	 * validated yet (still in the system domain). In that case
	 * the queues are still stopped and we can leave mapping for
	 * the next restore worker
	 */
	if (amdgpu_ttm_tt_get_usermm(bo->tbo.ttm) &&
	    bo->tbo.resource->mem_type == TTM_PL_SYSTEM)
		is_invalid_userptr = true;

	ret = vm_validate_pt_pd_bos(avm, NULL);
	if (unlikely(ret))
		goto out_unreserve;

	list_for_each_entry(entry, &mem->attachments, list) {
		if (entry->bo_va->base.vm != avm || entry->is_mapped)
			continue;

		pr_debug("\t map VA 0x%llx - 0x%llx in entry %p\n",
			 entry->va, entry->va + bo_size, entry);

		ret = map_bo_to_gpuvm(mem, entry, ctx.sync,
				      is_invalid_userptr);
		if (ret) {
			pr_err("Failed to map bo to gpuvm\n");
			goto out_unreserve;
		}

		ret = vm_update_pds(avm, ctx.sync);
		if (ret) {
			pr_err("Failed to update page directories\n");
			goto out_unreserve;
		}

		entry->is_mapped = true;
		mem->mapped_to_gpu_memory++;
		pr_debug("\t INC mapping count %d\n",
			 mem->mapped_to_gpu_memory);
	}

	ret = unreserve_bo_and_vms(&ctx, false, false);

	goto out;

out_unreserve:
	unreserve_bo_and_vms(&ctx, false, false);
out:
	mutex_unlock(&mem->process_info->lock);
	mutex_unlock(&mem->lock);
	return ret;
}

int amdgpu_amdkfd_gpuvm_dmaunmap_mem(struct kgd_mem *mem, void *drm_priv)
{
	struct kfd_mem_attachment *entry;
	struct amdgpu_vm *vm;
	int ret;

	vm = drm_priv_to_vm(drm_priv);

	mutex_lock(&mem->lock);

	ret = amdgpu_bo_reserve(mem->bo, true);
	if (ret)
		goto out;

	list_for_each_entry(entry, &mem->attachments, list) {
		if (entry->bo_va->base.vm != vm)
			continue;
		if (entry->bo_va->base.bo->tbo.ttm &&
		    !entry->bo_va->base.bo->tbo.ttm->sg)
			continue;

		kfd_mem_dmaunmap_attachment(mem, entry);
	}

	amdgpu_bo_unreserve(mem->bo);
out:
	mutex_unlock(&mem->lock);

	return ret;
}

int amdgpu_amdkfd_gpuvm_unmap_memory_from_gpu(
		struct amdgpu_device *adev, struct kgd_mem *mem, void *drm_priv)
{
	struct amdgpu_vm *avm = drm_priv_to_vm(drm_priv);
	unsigned long bo_size = mem->bo->tbo.base.size;
	struct kfd_mem_attachment *entry;
	struct bo_vm_reservation_context ctx;
	int ret;

	mutex_lock(&mem->lock);

	ret = reserve_bo_and_cond_vms(mem, avm, BO_VM_MAPPED, &ctx);
	if (unlikely(ret))
		goto out;
	/* If no VMs were reserved, it means the BO wasn't actually mapped */
	if (ctx.n_vms == 0) {
		ret = -EINVAL;
		goto unreserve_out;
	}

	ret = vm_validate_pt_pd_bos(avm, NULL);
	if (unlikely(ret))
		goto unreserve_out;

	pr_debug("Unmap VA 0x%llx - 0x%llx from vm %p\n",
		mem->va,
		mem->va + bo_size * (1 + mem->aql_queue),
		avm);

	list_for_each_entry(entry, &mem->attachments, list) {
		if (entry->bo_va->base.vm != avm || !entry->is_mapped)
			continue;

		pr_debug("\t unmap VA 0x%llx - 0x%llx from entry %p\n",
			 entry->va, entry->va + bo_size, entry);

		unmap_bo_from_gpuvm(mem, entry, ctx.sync);
		entry->is_mapped = false;

		mem->mapped_to_gpu_memory--;
		pr_debug("\t DEC mapping count %d\n",
			 mem->mapped_to_gpu_memory);
	}

unreserve_out:
	unreserve_bo_and_vms(&ctx, false, false);
out:
	mutex_unlock(&mem->lock);
	return ret;
}

int amdgpu_amdkfd_gpuvm_sync_memory(
		struct amdgpu_device *adev, struct kgd_mem *mem, bool intr)
{
	struct amdgpu_sync sync;
	int ret;

	amdgpu_sync_create(&sync);

	mutex_lock(&mem->lock);
	amdgpu_sync_clone(&mem->sync, &sync);
	mutex_unlock(&mem->lock);

	ret = amdgpu_sync_wait(&sync, intr);
	amdgpu_sync_free(&sync);
	return ret;
}

/**
 * amdgpu_amdkfd_map_gtt_bo_to_gart - Map BO to GART and increment reference count
 * @bo: Buffer object to be mapped
 *
 * Before return, bo reference count is incremented. To release the reference and unpin/
 * unmap the BO, call amdgpu_amdkfd_free_gtt_mem.
 */
int amdgpu_amdkfd_map_gtt_bo_to_gart(struct amdgpu_bo *bo)
{
	int ret;

	ret = amdgpu_bo_reserve(bo, true);
	if (ret) {
		pr_err("Failed to reserve bo. ret %d\n", ret);
		goto err_reserve_bo_failed;
	}

	ret = amdgpu_bo_pin(bo, AMDGPU_GEM_DOMAIN_GTT);
	if (ret) {
		pr_err("Failed to pin bo. ret %d\n", ret);
		goto err_pin_bo_failed;
	}

	ret = amdgpu_ttm_alloc_gart(&bo->tbo);
	if (ret) {
		pr_err("Failed to bind bo to GART. ret %d\n", ret);
		goto err_map_bo_gart_failed;
	}

	amdgpu_amdkfd_remove_eviction_fence(
		bo, bo->vm_bo->vm->process_info->eviction_fence);

	amdgpu_bo_unreserve(bo);

	bo = amdgpu_bo_ref(bo);

	return 0;

err_map_bo_gart_failed:
	amdgpu_bo_unpin(bo);
err_pin_bo_failed:
	amdgpu_bo_unreserve(bo);
err_reserve_bo_failed:

	return ret;
}

/** amdgpu_amdkfd_gpuvm_map_gtt_bo_to_kernel() - Map a GTT BO for kernel CPU access
 *
 * @mem: Buffer object to be mapped for CPU access
 * @kptr[out]: pointer in kernel CPU address space
 * @size[out]: size of the buffer
 *
 * Pins the BO and maps it for kernel CPU access. The eviction fence is removed
 * from the BO, since pinned BOs cannot be evicted. The bo must remain on the
 * validate_list, so the GPU mapping can be restored after a page table was
 * evicted.
 *
 * Return: 0 on success, error code on failure
 */
int amdgpu_amdkfd_gpuvm_map_gtt_bo_to_kernel(struct kgd_mem *mem,
					     void **kptr, uint64_t *size)
{
	int ret;
	struct amdgpu_bo *bo = mem->bo;

	if (amdgpu_ttm_tt_get_usermm(bo->tbo.ttm)) {
		pr_err("userptr can't be mapped to kernel\n");
		return -EINVAL;
	}

	mutex_lock(&mem->process_info->lock);

	ret = amdgpu_bo_reserve(bo, true);
	if (ret) {
		pr_err("Failed to reserve bo. ret %d\n", ret);
		goto bo_reserve_failed;
	}

	ret = amdgpu_bo_pin(bo, AMDGPU_GEM_DOMAIN_GTT);
	if (ret) {
		pr_err("Failed to pin bo. ret %d\n", ret);
		goto pin_failed;
	}

	ret = amdgpu_bo_kmap(bo, kptr);
	if (ret) {
		pr_err("Failed to map bo to kernel. ret %d\n", ret);
		goto kmap_failed;
	}

	amdgpu_amdkfd_remove_eviction_fence(
		bo, mem->process_info->eviction_fence);

	if (size)
		*size = amdgpu_bo_size(bo);

	amdgpu_bo_unreserve(bo);

	mutex_unlock(&mem->process_info->lock);
	return 0;

kmap_failed:
	amdgpu_bo_unpin(bo);
pin_failed:
	amdgpu_bo_unreserve(bo);
bo_reserve_failed:
	mutex_unlock(&mem->process_info->lock);

	return ret;
}

/** amdgpu_amdkfd_gpuvm_map_gtt_bo_to_kernel() - Unmap a GTT BO for kernel CPU access
 *
 * @mem: Buffer object to be unmapped for CPU access
 *
 * Removes the kernel CPU mapping and unpins the BO. It does not restore the
 * eviction fence, so this function should only be used for cleanup before the
 * BO is destroyed.
 */
void amdgpu_amdkfd_gpuvm_unmap_gtt_bo_from_kernel(struct kgd_mem *mem)
{
	struct amdgpu_bo *bo = mem->bo;

	amdgpu_bo_reserve(bo, true);
	amdgpu_bo_kunmap(bo);
	amdgpu_bo_unpin(bo);
	amdgpu_bo_unreserve(bo);
}

int amdgpu_amdkfd_gpuvm_get_vm_fault_info(struct amdgpu_device *adev,
					  struct kfd_vm_fault_info *mem)
{
	if (atomic_read(&adev->gmc.vm_fault_info_updated) == 1) {
		*mem = *adev->gmc.vm_fault_info;
		mb(); /* make sure read happened */
		atomic_set(&adev->gmc.vm_fault_info_updated, 0);
	}
	return 0;
}

static int import_obj_create(struct amdgpu_device *adev,
			     struct dma_buf *dma_buf,
			     struct drm_gem_object *obj,
			     uint64_t va, void *drm_priv,
			     struct kgd_mem **mem, uint64_t *size,
			     uint64_t *mmap_offset)
{
	struct amdgpu_vm *avm = drm_priv_to_vm(drm_priv);
	struct amdgpu_bo *bo;
	int ret;

	bo = gem_to_amdgpu_bo(obj);
	if (!(bo->preferred_domains & (AMDGPU_GEM_DOMAIN_VRAM |
				    AMDGPU_GEM_DOMAIN_GTT)))
		/* Only VRAM and GTT BOs are supported */
		return -EINVAL;

	*mem = kzalloc(sizeof(struct kgd_mem), GFP_KERNEL);
	if (!*mem)
		return -ENOMEM;

	ret = drm_vma_node_allow(&obj->vma_node, drm_priv);
	if (ret)
		goto err_free_mem;

	if (size)
		*size = amdgpu_bo_size(bo);

	if (mmap_offset)
		*mmap_offset = amdgpu_bo_mmap_offset(bo);

	INIT_LIST_HEAD(&(*mem)->attachments);
	mutex_init(&(*mem)->lock);

	(*mem)->alloc_flags =
		((bo->preferred_domains & AMDGPU_GEM_DOMAIN_VRAM) ?
		KFD_IOC_ALLOC_MEM_FLAGS_VRAM : KFD_IOC_ALLOC_MEM_FLAGS_GTT)
		| KFD_IOC_ALLOC_MEM_FLAGS_WRITABLE
		| KFD_IOC_ALLOC_MEM_FLAGS_EXECUTABLE;

	get_dma_buf(dma_buf);
	(*mem)->dmabuf = dma_buf;
	(*mem)->bo = bo;
	(*mem)->va = va;
	(*mem)->domain = (bo->preferred_domains & AMDGPU_GEM_DOMAIN_VRAM) &&
			 !(adev->flags & AMD_IS_APU) ?
			 AMDGPU_GEM_DOMAIN_VRAM : AMDGPU_GEM_DOMAIN_GTT;

	(*mem)->mapped_to_gpu_memory = 0;
	(*mem)->process_info = avm->process_info;
	add_kgd_mem_to_kfd_bo_list(*mem, avm->process_info, false);
	amdgpu_sync_create(&(*mem)->sync);
	(*mem)->is_imported = true;

	mutex_lock(&avm->process_info->lock);
	if (avm->process_info->eviction_fence &&
	    !dma_fence_is_signaled(&avm->process_info->eviction_fence->base))
		ret = amdgpu_amdkfd_bo_validate_and_fence(bo, (*mem)->domain,
				&avm->process_info->eviction_fence->base);
	mutex_unlock(&avm->process_info->lock);
	if (ret)
		goto err_remove_mem;

	return 0;

err_remove_mem:
	remove_kgd_mem_from_kfd_bo_list(*mem, avm->process_info);
	drm_vma_node_revoke(&obj->vma_node, drm_priv);
err_free_mem:
	kfree(*mem);
	return ret;
}

int amdgpu_amdkfd_gpuvm_import_dmabuf_fd(struct amdgpu_device *adev, int fd,
					 uint64_t va, void *drm_priv,
					 struct kgd_mem **mem, uint64_t *size,
					 uint64_t *mmap_offset)
{
	struct drm_gem_object *obj;
	uint32_t handle;
	int ret;

	ret = drm_gem_prime_fd_to_handle(&adev->ddev, adev->kfd.client.file, fd,
					 &handle);
	if (ret)
		return ret;
	obj = drm_gem_object_lookup(adev->kfd.client.file, handle);
	if (!obj) {
		ret = -EINVAL;
		goto err_release_handle;
	}

	ret = import_obj_create(adev, obj->dma_buf, obj, va, drm_priv, mem, size,
				mmap_offset);
	if (ret)
		goto err_put_obj;

	(*mem)->gem_handle = handle;

	return 0;

err_put_obj:
	drm_gem_object_put(obj);
err_release_handle:
	drm_gem_handle_delete(adev->kfd.client.file, handle);
	return ret;
}

int amdgpu_amdkfd_gpuvm_export_dmabuf(struct kgd_mem *mem,
				      struct dma_buf **dma_buf)
{
	int ret;

	mutex_lock(&mem->lock);
	ret = kfd_mem_export_dmabuf(mem);
	if (ret)
		goto out;

	get_dma_buf(mem->dmabuf);
	*dma_buf = mem->dmabuf;
out:
	mutex_unlock(&mem->lock);
	return ret;
}

/* Evict a userptr BO by stopping the queues if necessary
 *
 * Runs in MMU notifier, may be in RECLAIM_FS context. This means it
 * cannot do any memory allocations, and cannot take any locks that
 * are held elsewhere while allocating memory.
 *
 * It doesn't do anything to the BO itself. The real work happens in
 * restore, where we get updated page addresses. This function only
 * ensures that GPU access to the BO is stopped.
 */
int amdgpu_amdkfd_evict_userptr(struct mmu_interval_notifier *mni,
				unsigned long cur_seq, struct kgd_mem *mem)
{
	struct amdkfd_process_info *process_info = mem->process_info;
	int r = 0;

	/* Do not process MMU notifications during CRIU restore until
	 * KFD_CRIU_OP_RESUME IOCTL is received
	 */
	if (READ_ONCE(process_info->block_mmu_notifications))
		return 0;

	mutex_lock(&process_info->notifier_lock);
	mmu_interval_set_seq(mni, cur_seq);

	mem->invalid++;
	if (++process_info->evicted_bos == 1) {
		/* First eviction, stop the queues */
		r = kgd2kfd_quiesce_mm(mni->mm,
				       KFD_QUEUE_EVICTION_TRIGGER_USERPTR);
		if (r)
			pr_err("Failed to quiesce KFD\n");
		queue_delayed_work(system_freezable_wq,
			&process_info->restore_userptr_work,
			msecs_to_jiffies(AMDGPU_USERPTR_RESTORE_DELAY_MS));
	}
	mutex_unlock(&process_info->notifier_lock);

	return r;
}

/* Update invalid userptr BOs
 *
 * Moves invalidated (evicted) userptr BOs from userptr_valid_list to
 * userptr_inval_list and updates user pages for all BOs that have
 * been invalidated since their last update.
 */
static int update_invalid_user_pages(struct amdkfd_process_info *process_info,
				     struct mm_struct *mm)
{
	struct kgd_mem *mem, *tmp_mem;
	struct amdgpu_bo *bo;
	struct ttm_operation_ctx ctx = { false, false };
	uint32_t invalid;
	int ret = 0;

	mutex_lock(&process_info->notifier_lock);

	/* Move all invalidated BOs to the userptr_inval_list */
	list_for_each_entry_safe(mem, tmp_mem,
				 &process_info->userptr_valid_list,
				 validate_list)
		if (mem->invalid)
			list_move_tail(&mem->validate_list,
				       &process_info->userptr_inval_list);

	/* Go through userptr_inval_list and update any invalid user_pages */
	list_for_each_entry(mem, &process_info->userptr_inval_list,
			    validate_list) {
		invalid = mem->invalid;
		if (!invalid)
			/* BO hasn't been invalidated since the last
			 * revalidation attempt. Keep its page list.
			 */
			continue;

		bo = mem->bo;

		amdgpu_ttm_tt_discard_user_pages(bo->tbo.ttm, mem->range);
		mem->range = NULL;

		/* BO reservations and getting user pages (hmm_range_fault)
		 * must happen outside the notifier lock
		 */
		mutex_unlock(&process_info->notifier_lock);

		/* Move the BO to system (CPU) domain if necessary to unmap
		 * and free the SG table
		 */
		if (bo->tbo.resource->mem_type != TTM_PL_SYSTEM) {
			if (amdgpu_bo_reserve(bo, true))
				return -EAGAIN;
			amdgpu_bo_placement_from_domain(bo, AMDGPU_GEM_DOMAIN_CPU);
			ret = ttm_bo_validate(&bo->tbo, &bo->placement, &ctx);
			amdgpu_bo_unreserve(bo);
			if (ret) {
				pr_err("%s: Failed to invalidate userptr BO\n",
				       __func__);
				return -EAGAIN;
			}
		}

		/* Get updated user pages */
		ret = amdgpu_ttm_tt_get_user_pages(bo, bo->tbo.ttm->pages,
						   &mem->range);
		if (ret) {
			pr_debug("Failed %d to get user pages\n", ret);

			/* Return -EFAULT bad address error as success. It will
			 * fail later with a VM fault if the GPU tries to access
			 * it. Better than hanging indefinitely with stalled
			 * user mode queues.
			 *
			 * Return other error -EBUSY or -ENOMEM to retry restore
			 */
			if (ret != -EFAULT)
				return ret;

			ret = 0;
		}

		mutex_lock(&process_info->notifier_lock);

		/* Mark the BO as valid unless it was invalidated
		 * again concurrently.
		 */
		if (mem->invalid != invalid) {
			ret = -EAGAIN;
			goto unlock_out;
		}
		 /* set mem valid if mem has hmm range associated */
		if (mem->range)
			mem->invalid = 0;
	}

unlock_out:
	mutex_unlock(&process_info->notifier_lock);

	return ret;
}

/* Validate invalid userptr BOs
 *
 * Validates BOs on the userptr_inval_list. Also updates GPUVM page tables
 * with new page addresses and waits for the page table updates to complete.
 */
static int validate_invalid_user_pages(struct amdkfd_process_info *process_info)
{
	struct ttm_operation_ctx ctx = { false, false };
	struct amdgpu_sync sync;
	struct drm_exec exec;

	struct amdgpu_vm *peer_vm;
	struct kgd_mem *mem, *tmp_mem;
	struct amdgpu_bo *bo;
	int ret;

	amdgpu_sync_create(&sync);

	drm_exec_init(&exec, 0, 0);
	/* Reserve all BOs and page tables for validation */
	drm_exec_until_all_locked(&exec) {
		/* Reserve all the page directories */
		list_for_each_entry(peer_vm, &process_info->vm_list_head,
				    vm_list_node) {
			ret = amdgpu_vm_lock_pd(peer_vm, &exec, 2);
			drm_exec_retry_on_contention(&exec);
			if (unlikely(ret))
				goto unreserve_out;
		}

		/* Reserve the userptr_inval_list entries to resv_list */
		list_for_each_entry(mem, &process_info->userptr_inval_list,
				    validate_list) {
			struct drm_gem_object *gobj;

			gobj = &mem->bo->tbo.base;
			ret = drm_exec_prepare_obj(&exec, gobj, 1);
			drm_exec_retry_on_contention(&exec);
			if (unlikely(ret))
				goto unreserve_out;
		}
	}

	ret = process_validate_vms(process_info, NULL);
	if (ret)
		goto unreserve_out;

	/* Validate BOs and update GPUVM page tables */
	list_for_each_entry_safe(mem, tmp_mem,
				 &process_info->userptr_inval_list,
				 validate_list) {
		struct kfd_mem_attachment *attachment;

		bo = mem->bo;

		/* Validate the BO if we got user pages */
		if (bo->tbo.ttm->pages[0]) {
			amdgpu_bo_placement_from_domain(bo, mem->domain);
			ret = ttm_bo_validate(&bo->tbo, &bo->placement, &ctx);
			if (ret) {
				pr_err("%s: failed to validate BO\n", __func__);
				goto unreserve_out;
			}
		}

		/* Update mapping. If the BO was not validated
		 * (because we couldn't get user pages), this will
		 * clear the page table entries, which will result in
		 * VM faults if the GPU tries to access the invalid
		 * memory.
		 */
		list_for_each_entry(attachment, &mem->attachments, list) {
			if (!attachment->is_mapped)
				continue;

			kfd_mem_dmaunmap_attachment(mem, attachment);
			ret = update_gpuvm_pte(mem, attachment, &sync);
			if (ret) {
				pr_err("%s: update PTE failed\n", __func__);
				/* make sure this gets validated again */
				mutex_lock(&process_info->notifier_lock);
				mem->invalid++;
				mutex_unlock(&process_info->notifier_lock);
				goto unreserve_out;
			}
		}
	}

	/* Update page directories */
	ret = process_update_pds(process_info, &sync);

unreserve_out:
	drm_exec_fini(&exec);
	amdgpu_sync_wait(&sync, false);
	amdgpu_sync_free(&sync);

	return ret;
}

/* Confirm that all user pages are valid while holding the notifier lock
 *
 * Moves valid BOs from the userptr_inval_list back to userptr_val_list.
 */
static int confirm_valid_user_pages_locked(struct amdkfd_process_info *process_info)
{
	struct kgd_mem *mem, *tmp_mem;
	int ret = 0;

	list_for_each_entry_safe(mem, tmp_mem,
				 &process_info->userptr_inval_list,
				 validate_list) {
		bool valid;

		/* keep mem without hmm range at userptr_inval_list */
		if (!mem->range)
			 continue;

		/* Only check mem with hmm range associated */
		valid = amdgpu_ttm_tt_get_user_pages_done(
					mem->bo->tbo.ttm, mem->range);

		mem->range = NULL;
		if (!valid) {
			WARN(!mem->invalid, "Invalid BO not marked invalid");
			ret = -EAGAIN;
			continue;
		}

		if (mem->invalid) {
			WARN(1, "Valid BO is marked invalid");
			ret = -EAGAIN;
			continue;
		}

		list_move_tail(&mem->validate_list,
			       &process_info->userptr_valid_list);
	}

	return ret;
}

/* Worker callback to restore evicted userptr BOs
 *
 * Tries to update and validate all userptr BOs. If successful and no
 * concurrent evictions happened, the queues are restarted. Otherwise,
 * reschedule for another attempt later.
 */
static void amdgpu_amdkfd_restore_userptr_worker(struct work_struct *work)
{
	struct delayed_work *dwork = to_delayed_work(work);
	struct amdkfd_process_info *process_info =
		container_of(dwork, struct amdkfd_process_info,
			     restore_userptr_work);
	struct task_struct *usertask;
	struct mm_struct *mm;
	uint32_t evicted_bos;

	mutex_lock(&process_info->notifier_lock);
	evicted_bos = process_info->evicted_bos;
	mutex_unlock(&process_info->notifier_lock);
	if (!evicted_bos)
		return;

	/* Reference task and mm in case of concurrent process termination */
	usertask = get_pid_task(process_info->pid, PIDTYPE_PID);
	if (!usertask)
		return;
	mm = get_task_mm(usertask);
	if (!mm) {
		put_task_struct(usertask);
		return;
	}

	mutex_lock(&process_info->lock);

	if (update_invalid_user_pages(process_info, mm))
		goto unlock_out;
	/* userptr_inval_list can be empty if all evicted userptr BOs
	 * have been freed. In that case there is nothing to validate
	 * and we can just restart the queues.
	 */
	if (!list_empty(&process_info->userptr_inval_list)) {
		if (validate_invalid_user_pages(process_info))
			goto unlock_out;
	}
	/* Final check for concurrent evicton and atomic update. If
	 * another eviction happens after successful update, it will
	 * be a first eviction that calls quiesce_mm. The eviction
	 * reference counting inside KFD will handle this case.
	 */
	mutex_lock(&process_info->notifier_lock);
	if (process_info->evicted_bos != evicted_bos)
		goto unlock_notifier_out;

	if (confirm_valid_user_pages_locked(process_info)) {
		WARN(1, "User pages unexpectedly invalid");
		goto unlock_notifier_out;
	}

	process_info->evicted_bos = evicted_bos = 0;

	if (kgd2kfd_resume_mm(mm)) {
		pr_err("%s: Failed to resume KFD\n", __func__);
		/* No recovery from this failure. Probably the CP is
		 * hanging. No point trying again.
		 */
	}

unlock_notifier_out:
	mutex_unlock(&process_info->notifier_lock);
unlock_out:
	mutex_unlock(&process_info->lock);

	/* If validation failed, reschedule another attempt */
	if (evicted_bos) {
		queue_delayed_work(system_freezable_wq,
			&process_info->restore_userptr_work,
			msecs_to_jiffies(AMDGPU_USERPTR_RESTORE_DELAY_MS));

		kfd_smi_event_queue_restore_rescheduled(mm);
	}
	mmput(mm);
	put_task_struct(usertask);
}

static void replace_eviction_fence(struct dma_fence __rcu **ef,
				   struct dma_fence *new_ef)
{
	struct dma_fence *old_ef = rcu_replace_pointer(*ef, new_ef, true
		/* protected by process_info->lock */);

	/* If we're replacing an unsignaled eviction fence, that fence will
	 * never be signaled, and if anyone is still waiting on that fence,
	 * they will hang forever. This should never happen. We should only
	 * replace the fence in restore_work that only gets scheduled after
	 * eviction work signaled the fence.
	 */
	WARN_ONCE(!dma_fence_is_signaled(old_ef),
		  "Replacing unsignaled eviction fence");
	dma_fence_put(old_ef);
}

/** amdgpu_amdkfd_gpuvm_restore_process_bos - Restore all BOs for the given
 *   KFD process identified by process_info
 *
 * @process_info: amdkfd_process_info of the KFD process
 *
 * After memory eviction, restore thread calls this function. The function
 * should be called when the Process is still valid. BO restore involves -
 *
 * 1.  Release old eviction fence and create new one
 * 2.  Get two copies of PD BO list from all the VMs. Keep one copy as pd_list.
 * 3   Use the second PD list and kfd_bo_list to create a list (ctx.list) of
 *     BOs that need to be reserved.
 * 4.  Reserve all the BOs
 * 5.  Validate of PD and PT BOs.
 * 6.  Validate all KFD BOs using kfd_bo_list and Map them and add new fence
 * 7.  Add fence to all PD and PT BOs.
 * 8.  Unreserve all BOs
 */
int amdgpu_amdkfd_gpuvm_restore_process_bos(void *info, struct dma_fence __rcu **ef)
{
	struct amdkfd_process_info *process_info = info;
	struct amdgpu_vm *peer_vm;
	struct kgd_mem *mem;
	struct list_head duplicate_save;
	struct amdgpu_sync sync_obj;
	unsigned long failed_size = 0;
	unsigned long total_size = 0;
	struct drm_exec exec;
	int ret;

	INIT_LIST_HEAD(&duplicate_save);

	mutex_lock(&process_info->lock);

	drm_exec_init(&exec, DRM_EXEC_IGNORE_DUPLICATES, 0);
	drm_exec_until_all_locked(&exec) {
		list_for_each_entry(peer_vm, &process_info->vm_list_head,
				    vm_list_node) {
			ret = amdgpu_vm_lock_pd(peer_vm, &exec, 2);
			drm_exec_retry_on_contention(&exec);
			if (unlikely(ret)) {
				pr_err("Locking VM PD failed, ret: %d\n", ret);
				goto ttm_reserve_fail;
			}
		}

		/* Reserve all BOs and page tables/directory. Add all BOs from
		 * kfd_bo_list to ctx.list
		 */
		list_for_each_entry(mem, &process_info->kfd_bo_list,
				    validate_list) {
			struct drm_gem_object *gobj;

			gobj = &mem->bo->tbo.base;
			ret = drm_exec_prepare_obj(&exec, gobj, 1);
			drm_exec_retry_on_contention(&exec);
			if (unlikely(ret)) {
				pr_err("drm_exec_prepare_obj failed, ret: %d\n", ret);
				goto ttm_reserve_fail;
			}
		}
	}

	amdgpu_sync_create(&sync_obj);

	/* Validate BOs managed by KFD */
	list_for_each_entry(mem, &process_info->kfd_bo_list,
			    validate_list) {

		struct amdgpu_bo *bo = mem->bo;
		uint32_t domain = mem->domain;
		struct dma_resv_iter cursor;
		struct dma_fence *fence;

		total_size += amdgpu_bo_size(bo);

		ret = amdgpu_amdkfd_bo_validate(bo, domain, false);
		if (ret) {
			pr_debug("Memory eviction: Validate BOs failed\n");
			failed_size += amdgpu_bo_size(bo);
			ret = amdgpu_amdkfd_bo_validate(bo,
						AMDGPU_GEM_DOMAIN_GTT, false);
			if (ret) {
				pr_debug("Memory eviction: Try again\n");
				goto validate_map_fail;
			}
		}
		dma_resv_for_each_fence(&cursor, bo->tbo.base.resv,
					DMA_RESV_USAGE_KERNEL, fence) {
			ret = amdgpu_sync_fence(&sync_obj, fence);
			if (ret) {
				pr_debug("Memory eviction: Sync BO fence failed. Try again\n");
				goto validate_map_fail;
			}
		}
	}

	if (failed_size)
		pr_debug("0x%lx/0x%lx in system\n", failed_size, total_size);

	/* Validate PDs, PTs and evicted DMABuf imports last. Otherwise BO
	 * validations above would invalidate DMABuf imports again.
	 */
	ret = process_validate_vms(process_info, &exec.ticket);
	if (ret) {
		pr_debug("Validating VMs failed, ret: %d\n", ret);
		goto validate_map_fail;
	}

	/* Update mappings managed by KFD. */
	list_for_each_entry(mem, &process_info->kfd_bo_list,
			    validate_list) {
		struct kfd_mem_attachment *attachment;

		list_for_each_entry(attachment, &mem->attachments, list) {
			if (!attachment->is_mapped)
				continue;

			if (attachment->bo_va->base.bo->tbo.pin_count)
				continue;

			kfd_mem_dmaunmap_attachment(mem, attachment);
			ret = update_gpuvm_pte(mem, attachment, &sync_obj);
			if (ret) {
				pr_debug("Memory eviction: update PTE failed. Try again\n");
				goto validate_map_fail;
			}
		}
	}

	/* Update mappings not managed by KFD */
	list_for_each_entry(peer_vm, &process_info->vm_list_head,
			vm_list_node) {
		struct amdgpu_device *adev = amdgpu_ttm_adev(
			peer_vm->root.bo->tbo.bdev);

		ret = amdgpu_vm_handle_moved(adev, peer_vm, &exec.ticket);
		if (ret) {
			pr_debug("Memory eviction: handle moved failed. Try again\n");
			goto validate_map_fail;
		}
	}

	/* Update page directories */
	ret = process_update_pds(process_info, &sync_obj);
	if (ret) {
		pr_debug("Memory eviction: update PDs failed. Try again\n");
		goto validate_map_fail;
	}

	/* Sync with fences on all the page tables. They implicitly depend on any
	 * move fences from amdgpu_vm_handle_moved above.
	 */
	ret = process_sync_pds_resv(process_info, &sync_obj);
	if (ret) {
		pr_debug("Memory eviction: Failed to sync to PD BO moving fence. Try again\n");
		goto validate_map_fail;
	}

	/* Wait for validate and PT updates to finish */
	amdgpu_sync_wait(&sync_obj, false);

	/* The old eviction fence may be unsignaled if restore happens
	 * after a GPU reset or suspend/resume. Keep the old fence in that
	 * case. Otherwise release the old eviction fence and create new
	 * one, because fence only goes from unsignaled to signaled once
	 * and cannot be reused. Use context and mm from the old fence.
	 *
	 * If an old eviction fence signals after this check, that's OK.
	 * Anyone signaling an eviction fence must stop the queues first
	 * and schedule another restore worker.
	 */
	if (dma_fence_is_signaled(&process_info->eviction_fence->base)) {
		struct amdgpu_amdkfd_fence *new_fence =
			amdgpu_amdkfd_fence_create(
				process_info->eviction_fence->base.context,
				process_info->eviction_fence->mm,
				NULL);

		if (!new_fence) {
			pr_err("Failed to create eviction fence\n");
			ret = -ENOMEM;
			goto validate_map_fail;
		}
		dma_fence_put(&process_info->eviction_fence->base);
		process_info->eviction_fence = new_fence;
		replace_eviction_fence(ef, dma_fence_get(&new_fence->base));
	} else {
		WARN_ONCE(*ef != &process_info->eviction_fence->base,
			  "KFD eviction fence doesn't match KGD process_info");
	}

	/* Attach new eviction fence to all BOs except pinned ones */
	list_for_each_entry(mem, &process_info->kfd_bo_list, validate_list) {
		if (mem->bo->tbo.pin_count)
			continue;

		dma_resv_add_fence(mem->bo->tbo.base.resv,
				   &process_info->eviction_fence->base,
				   DMA_RESV_USAGE_BOOKKEEP);
	}
	/* Attach eviction fence to PD / PT BOs and DMABuf imports */
	list_for_each_entry(peer_vm, &process_info->vm_list_head,
			    vm_list_node) {
		struct amdgpu_bo *bo = peer_vm->root.bo;

		dma_resv_add_fence(bo->tbo.base.resv,
				   &process_info->eviction_fence->base,
				   DMA_RESV_USAGE_BOOKKEEP);
	}

validate_map_fail:
	amdgpu_sync_free(&sync_obj);
ttm_reserve_fail:
	drm_exec_fini(&exec);
	mutex_unlock(&process_info->lock);
	return ret;
}

int amdgpu_amdkfd_add_gws_to_process(void *info, void *gws, struct kgd_mem **mem)
{
	struct amdkfd_process_info *process_info = (struct amdkfd_process_info *)info;
	struct amdgpu_bo *gws_bo = (struct amdgpu_bo *)gws;
	int ret;

	if (!info || !gws)
		return -EINVAL;

	*mem = kzalloc(sizeof(struct kgd_mem), GFP_KERNEL);
	if (!*mem)
		return -ENOMEM;

	mutex_init(&(*mem)->lock);
	INIT_LIST_HEAD(&(*mem)->attachments);
	(*mem)->bo = amdgpu_bo_ref(gws_bo);
	(*mem)->domain = AMDGPU_GEM_DOMAIN_GWS;
	(*mem)->process_info = process_info;
	add_kgd_mem_to_kfd_bo_list(*mem, process_info, false);
	amdgpu_sync_create(&(*mem)->sync);


	/* Validate gws bo the first time it is added to process */
	mutex_lock(&(*mem)->process_info->lock);
	ret = amdgpu_bo_reserve(gws_bo, false);
	if (unlikely(ret)) {
		pr_err("Reserve gws bo failed %d\n", ret);
		goto bo_reservation_failure;
	}

	ret = amdgpu_amdkfd_bo_validate(gws_bo, AMDGPU_GEM_DOMAIN_GWS, true);
	if (ret) {
		pr_err("GWS BO validate failed %d\n", ret);
		goto bo_validation_failure;
	}
	/* GWS resource is shared b/t amdgpu and amdkfd
	 * Add process eviction fence to bo so they can
	 * evict each other.
	 */
	ret = dma_resv_reserve_fences(gws_bo->tbo.base.resv, 1);
	if (ret)
		goto reserve_shared_fail;
	dma_resv_add_fence(gws_bo->tbo.base.resv,
			   &process_info->eviction_fence->base,
			   DMA_RESV_USAGE_BOOKKEEP);
	amdgpu_bo_unreserve(gws_bo);
	mutex_unlock(&(*mem)->process_info->lock);

	return ret;

reserve_shared_fail:
bo_validation_failure:
	amdgpu_bo_unreserve(gws_bo);
bo_reservation_failure:
	mutex_unlock(&(*mem)->process_info->lock);
	amdgpu_sync_free(&(*mem)->sync);
	remove_kgd_mem_from_kfd_bo_list(*mem, process_info);
	amdgpu_bo_unref(&gws_bo);
	mutex_destroy(&(*mem)->lock);
	kfree(*mem);
	*mem = NULL;
	return ret;
}

int amdgpu_amdkfd_remove_gws_from_process(void *info, void *mem)
{
	int ret;
	struct amdkfd_process_info *process_info = (struct amdkfd_process_info *)info;
	struct kgd_mem *kgd_mem = (struct kgd_mem *)mem;
	struct amdgpu_bo *gws_bo = kgd_mem->bo;

	/* Remove BO from process's validate list so restore worker won't touch
	 * it anymore
	 */
	remove_kgd_mem_from_kfd_bo_list(kgd_mem, process_info);

	ret = amdgpu_bo_reserve(gws_bo, false);
	if (unlikely(ret)) {
		pr_err("Reserve gws bo failed %d\n", ret);
		//TODO add BO back to validate_list?
		return ret;
	}
	amdgpu_amdkfd_remove_eviction_fence(gws_bo,
			process_info->eviction_fence);
	amdgpu_bo_unreserve(gws_bo);
	amdgpu_sync_free(&kgd_mem->sync);
	amdgpu_bo_unref(&gws_bo);
	mutex_destroy(&kgd_mem->lock);
	kfree(mem);
	return 0;
}

/* Returns GPU-specific tiling mode information */
int amdgpu_amdkfd_get_tile_config(struct amdgpu_device *adev,
				struct tile_config *config)
{
	config->gb_addr_config = adev->gfx.config.gb_addr_config;
	config->tile_config_ptr = adev->gfx.config.tile_mode_array;
	config->num_tile_configs =
			ARRAY_SIZE(adev->gfx.config.tile_mode_array);
	config->macro_tile_config_ptr =
			adev->gfx.config.macrotile_mode_array;
	config->num_macro_tile_configs =
			ARRAY_SIZE(adev->gfx.config.macrotile_mode_array);

	/* Those values are not set from GFX9 onwards */
	config->num_banks = adev->gfx.config.num_banks;
	config->num_ranks = adev->gfx.config.num_ranks;

	return 0;
}

bool amdgpu_amdkfd_bo_mapped_to_dev(struct amdgpu_device *adev, struct kgd_mem *mem)
{
	struct kfd_mem_attachment *entry;

	list_for_each_entry(entry, &mem->attachments, list) {
		if (entry->is_mapped && entry->adev == adev)
			return true;
	}
	return false;
}

#if defined(CONFIG_DEBUG_FS)

int kfd_debugfs_kfd_mem_limits(struct seq_file *m, void *data)
{

	spin_lock(&kfd_mem_limit.mem_limit_lock);
	seq_printf(m, "System mem used %lldM out of %lluM\n",
		  (kfd_mem_limit.system_mem_used >> 20),
		  (kfd_mem_limit.max_system_mem_limit >> 20));
	seq_printf(m, "TTM mem used %lldM out of %lluM\n",
		  (kfd_mem_limit.ttm_mem_used >> 20),
		  (kfd_mem_limit.max_ttm_mem_limit >> 20));
	spin_unlock(&kfd_mem_limit.mem_limit_lock);

	return 0;
}

#endif<|MERGE_RESOLUTION|>--- conflicted
+++ resolved
@@ -1189,12 +1189,8 @@
 	int ret;
 
 	ctx->sync = &mem->sync;
-<<<<<<< HEAD
-	drm_exec_init(&ctx->exec, DRM_EXEC_INTERRUPTIBLE_WAIT, 0);
-=======
 	drm_exec_init(&ctx->exec, DRM_EXEC_INTERRUPTIBLE_WAIT |
 		      DRM_EXEC_IGNORE_DUPLICATES, 0);
->>>>>>> 0c383648
 	drm_exec_until_all_locked(&ctx->exec) {
 		ctx->n_vms = 0;
 		list_for_each_entry(entry, &mem->attachments, list) {
