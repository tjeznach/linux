// SPDX-License-Identifier: GPL-2.0-only
/*
 * Copyright (C) Fuzhou Rockchip Electronics Co.Ltd
 *    Zheng Yang <zhengyang@rock-chips.com>
 *    Yakir Yang <ykk@rock-chips.com>
 */

#include <linux/irq.h>
#include <linux/clk.h>
#include <linux/delay.h>
#include <linux/err.h>
#include <linux/hdmi.h>
#include <linux/mod_devicetable.h>
#include <linux/module.h>
#include <linux/mutex.h>
#include <linux/platform_device.h>

#include <drm/drm_atomic.h>
#include <drm/drm_atomic_helper.h>
#include <drm/drm_edid.h>
#include <drm/drm_of.h>
#include <drm/drm_probe_helper.h>
#include <drm/drm_simple_kms_helper.h>

#include "rockchip_drm_drv.h"

#include "inno_hdmi.h"

#define INNO_HDMI_MIN_TMDS_CLOCK  25000000U

struct inno_hdmi_phy_config {
	unsigned long pixelclock;
	u8 pre_emphasis;
	u8 voltage_level_control;
};

struct inno_hdmi_variant {
	struct inno_hdmi_phy_config *phy_configs;
	struct inno_hdmi_phy_config *default_phy_config;
};

struct inno_hdmi_i2c {
	struct i2c_adapter adap;

	u8 ddc_addr;
	u8 segment_addr;

	struct mutex lock;
	struct completion cmp;
};

struct inno_hdmi {
	struct device *dev;

	struct clk *pclk;
	struct clk *refclk;
	void __iomem *regs;

	struct drm_connector	connector;
	struct rockchip_encoder	encoder;

	struct inno_hdmi_i2c *i2c;
	struct i2c_adapter *ddc;

	const struct inno_hdmi_variant *variant;
};

struct inno_hdmi_connector_state {
	struct drm_connector_state	base;
	unsigned int			enc_out_format;
	unsigned int			colorimetry;
	bool				rgb_limited_range;
};

static struct inno_hdmi *encoder_to_inno_hdmi(struct drm_encoder *encoder)
{
	struct rockchip_encoder *rkencoder = to_rockchip_encoder(encoder);

	return container_of(rkencoder, struct inno_hdmi, encoder);
}

static struct inno_hdmi *connector_to_inno_hdmi(struct drm_connector *connector)
{
	return container_of(connector, struct inno_hdmi, connector);
}

#define to_inno_hdmi_conn_state(conn_state) \
	container_of_const(conn_state, struct inno_hdmi_connector_state, base)

enum {
	CSC_RGB_0_255_TO_ITU601_16_235_8BIT,
	CSC_RGB_0_255_TO_ITU709_16_235_8BIT,
	CSC_RGB_0_255_TO_RGB_16_235_8BIT,
};

static const char coeff_csc[][24] = {
	/*
	 * RGB2YUV:601 SD mode:
	 *   Cb = -0.291G - 0.148R + 0.439B + 128
	 *   Y  = 0.504G  + 0.257R + 0.098B + 16
	 *   Cr = -0.368G + 0.439R - 0.071B + 128
	 */
	{
		0x11, 0x5f, 0x01, 0x82, 0x10, 0x23, 0x00, 0x80,
		0x02, 0x1c, 0x00, 0xa1, 0x00, 0x36, 0x00, 0x1e,
		0x11, 0x29, 0x10, 0x59, 0x01, 0x82, 0x00, 0x80
	},
	/*
	 * RGB2YUV:709 HD mode:
	 *   Cb = - 0.338G - 0.101R + 0.439B + 128
	 *   Y  = 0.614G   + 0.183R + 0.062B + 16
	 *   Cr = - 0.399G + 0.439R - 0.040B + 128
	 */
	{
		0x11, 0x98, 0x01, 0xc1, 0x10, 0x28, 0x00, 0x80,
		0x02, 0x74, 0x00, 0xbb, 0x00, 0x3f, 0x00, 0x10,
		0x11, 0x5a, 0x10, 0x67, 0x01, 0xc1, 0x00, 0x80
	},
	/*
	 * RGB[0:255]2RGB[16:235]:
	 *   R' = R x (235-16)/255 + 16;
	 *   G' = G x (235-16)/255 + 16;
	 *   B' = B x (235-16)/255 + 16;
	 */
	{
		0x00, 0x00, 0x03, 0x6F, 0x00, 0x00, 0x00, 0x10,
		0x03, 0x6F, 0x00, 0x00, 0x00, 0x00, 0x00, 0x10,
		0x00, 0x00, 0x00, 0x00, 0x03, 0x6F, 0x00, 0x10
	},
};

static struct inno_hdmi_phy_config rk3036_hdmi_phy_configs[] = {
	{  74250000, 0x3f, 0xbb },
	{ 165000000, 0x6f, 0xbb },
	{      ~0UL, 0x00, 0x00 }
};

static struct inno_hdmi_phy_config rk3128_hdmi_phy_configs[] = {
	{  74250000, 0x3f, 0xaa },
	{ 165000000, 0x5f, 0xaa },
	{      ~0UL, 0x00, 0x00 }
};

static int inno_hdmi_find_phy_config(struct inno_hdmi *hdmi,
				     unsigned long pixelclk)
{
	const struct inno_hdmi_phy_config *phy_configs =
						hdmi->variant->phy_configs;
	int i;

	for (i = 0; phy_configs[i].pixelclock != ~0UL; i++) {
		if (pixelclk <= phy_configs[i].pixelclock)
			return i;
	}

	DRM_DEV_DEBUG(hdmi->dev, "No phy configuration for pixelclock %lu\n",
		      pixelclk);

	return -EINVAL;
}

static inline u8 hdmi_readb(struct inno_hdmi *hdmi, u16 offset)
{
	return readl_relaxed(hdmi->regs + (offset) * 0x04);
}

static inline void hdmi_writeb(struct inno_hdmi *hdmi, u16 offset, u32 val)
{
	writel_relaxed(val, hdmi->regs + (offset) * 0x04);
}

static inline void hdmi_modb(struct inno_hdmi *hdmi, u16 offset,
			     u32 msk, u32 val)
{
	u8 temp = hdmi_readb(hdmi, offset) & ~msk;

	temp |= val & msk;
	hdmi_writeb(hdmi, offset, temp);
}

static void inno_hdmi_i2c_init(struct inno_hdmi *hdmi, unsigned long long rate)
{
	unsigned long long ddc_bus_freq = rate >> 2;

	do_div(ddc_bus_freq, HDMI_SCL_RATE);

	hdmi_writeb(hdmi, DDC_BUS_FREQ_L, ddc_bus_freq & 0xFF);
	hdmi_writeb(hdmi, DDC_BUS_FREQ_H, (ddc_bus_freq >> 8) & 0xFF);

	/* Clear the EDID interrupt flag and mute the interrupt */
	hdmi_writeb(hdmi, HDMI_INTERRUPT_MASK1, 0);
	hdmi_writeb(hdmi, HDMI_INTERRUPT_STATUS1, m_INT_EDID_READY);
}

static void inno_hdmi_sys_power(struct inno_hdmi *hdmi, bool enable)
{
	if (enable)
		hdmi_modb(hdmi, HDMI_SYS_CTRL, m_POWER, v_PWR_ON);
	else
		hdmi_modb(hdmi, HDMI_SYS_CTRL, m_POWER, v_PWR_OFF);
}

static void inno_hdmi_standby(struct inno_hdmi *hdmi)
{
	inno_hdmi_sys_power(hdmi, false);

	hdmi_writeb(hdmi, HDMI_PHY_DRIVER, 0x00);
	hdmi_writeb(hdmi, HDMI_PHY_PRE_EMPHASIS, 0x00);
	hdmi_writeb(hdmi, HDMI_PHY_CHG_PWR, 0x00);
	hdmi_writeb(hdmi, HDMI_PHY_SYS_CTL, 0x15);
};

static void inno_hdmi_power_up(struct inno_hdmi *hdmi,
			       unsigned long mpixelclock)
{
	struct inno_hdmi_phy_config *phy_config;
	int ret = inno_hdmi_find_phy_config(hdmi, mpixelclock);

	if (ret < 0) {
		phy_config = hdmi->variant->default_phy_config;
		DRM_DEV_ERROR(hdmi->dev,
			      "Using default phy configuration for TMDS rate %lu",
			      mpixelclock);
	} else {
		phy_config = &hdmi->variant->phy_configs[ret];
	}

	inno_hdmi_sys_power(hdmi, false);

	hdmi_writeb(hdmi, HDMI_PHY_PRE_EMPHASIS, phy_config->pre_emphasis);
	hdmi_writeb(hdmi, HDMI_PHY_DRIVER, phy_config->voltage_level_control);
	hdmi_writeb(hdmi, HDMI_PHY_SYS_CTL, 0x15);
	hdmi_writeb(hdmi, HDMI_PHY_SYS_CTL, 0x14);
	hdmi_writeb(hdmi, HDMI_PHY_SYS_CTL, 0x10);
	hdmi_writeb(hdmi, HDMI_PHY_CHG_PWR, 0x0f);
	hdmi_writeb(hdmi, HDMI_PHY_SYNC, 0x00);
	hdmi_writeb(hdmi, HDMI_PHY_SYNC, 0x01);

	inno_hdmi_sys_power(hdmi, true);
};

static void inno_hdmi_reset(struct inno_hdmi *hdmi)
{
	u32 val;
	u32 msk;

	hdmi_modb(hdmi, HDMI_SYS_CTRL, m_RST_DIGITAL, v_NOT_RST_DIGITAL);
	udelay(100);

	hdmi_modb(hdmi, HDMI_SYS_CTRL, m_RST_ANALOG, v_NOT_RST_ANALOG);
	udelay(100);

	msk = m_REG_CLK_INV | m_REG_CLK_SOURCE | m_POWER | m_INT_POL;
	val = v_REG_CLK_INV | v_REG_CLK_SOURCE_SYS | v_PWR_ON | v_INT_POL_HIGH;
	hdmi_modb(hdmi, HDMI_SYS_CTRL, msk, val);

	inno_hdmi_standby(hdmi);
}

static void inno_hdmi_disable_frame(struct inno_hdmi *hdmi,
				    enum hdmi_infoframe_type type)
{
	struct drm_connector *connector = &hdmi->connector;

	if (type != HDMI_INFOFRAME_TYPE_AVI) {
		drm_err(connector->dev,
			"Unsupported infoframe type: %u\n", type);
		return;
	}

	hdmi_writeb(hdmi, HDMI_CONTROL_PACKET_BUF_INDEX, INFOFRAME_AVI);
}

static int inno_hdmi_upload_frame(struct inno_hdmi *hdmi,
				  union hdmi_infoframe *frame, enum hdmi_infoframe_type type)
{
	struct drm_connector *connector = &hdmi->connector;
	u8 packed_frame[HDMI_MAXIMUM_INFO_FRAME_SIZE];
	ssize_t rc, i;

	if (type != HDMI_INFOFRAME_TYPE_AVI) {
		drm_err(connector->dev,
			"Unsupported infoframe type: %u\n", type);
		return 0;
	}

	inno_hdmi_disable_frame(hdmi, type);

	rc = hdmi_infoframe_pack(frame, packed_frame,
				 sizeof(packed_frame));
	if (rc < 0)
		return rc;

	for (i = 0; i < rc; i++)
		hdmi_writeb(hdmi, HDMI_CONTROL_PACKET_ADDR + i,
			    packed_frame[i]);

	return 0;
}

static int inno_hdmi_config_video_avi(struct inno_hdmi *hdmi,
				      struct drm_display_mode *mode)
{
	struct drm_connector *connector = &hdmi->connector;
	struct drm_connector_state *conn_state = connector->state;
	struct inno_hdmi_connector_state *inno_conn_state =
					to_inno_hdmi_conn_state(conn_state);
	union hdmi_infoframe frame;
	int rc;

	rc = drm_hdmi_avi_infoframe_from_display_mode(&frame.avi,
						      &hdmi->connector,
						      mode);
	if (rc) {
		inno_hdmi_disable_frame(hdmi, HDMI_INFOFRAME_TYPE_AVI);
		return rc;
	}

	if (inno_conn_state->enc_out_format == HDMI_COLORSPACE_YUV444)
		frame.avi.colorspace = HDMI_COLORSPACE_YUV444;
	else if (inno_conn_state->enc_out_format == HDMI_COLORSPACE_YUV422)
		frame.avi.colorspace = HDMI_COLORSPACE_YUV422;
	else
		frame.avi.colorspace = HDMI_COLORSPACE_RGB;

	if (inno_conn_state->enc_out_format == HDMI_COLORSPACE_RGB) {
		drm_hdmi_avi_infoframe_quant_range(&frame.avi,
						   connector, mode,
						   inno_conn_state->rgb_limited_range ?
						   HDMI_QUANTIZATION_RANGE_LIMITED :
						   HDMI_QUANTIZATION_RANGE_FULL);
	} else {
		frame.avi.quantization_range = HDMI_QUANTIZATION_RANGE_DEFAULT;
		frame.avi.ycc_quantization_range =
			HDMI_YCC_QUANTIZATION_RANGE_LIMITED;
	}

	return inno_hdmi_upload_frame(hdmi, &frame, HDMI_INFOFRAME_TYPE_AVI);
}

static int inno_hdmi_config_video_csc(struct inno_hdmi *hdmi)
{
	struct drm_connector *connector = &hdmi->connector;
	struct drm_connector_state *conn_state = connector->state;
	struct inno_hdmi_connector_state *inno_conn_state =
					to_inno_hdmi_conn_state(conn_state);
	int c0_c2_change = 0;
	int csc_enable = 0;
	int csc_mode = 0;
	int auto_csc = 0;
	int value;
	int i;

	/* Input video mode is SDR RGB24bit, data enable signal from external */
	hdmi_writeb(hdmi, HDMI_VIDEO_CONTRL1, v_DE_EXTERNAL |
		    v_VIDEO_INPUT_FORMAT(VIDEO_INPUT_SDR_RGB444));

	/* Input color hardcode to RGB, and output color hardcode to RGB888 */
	value = v_VIDEO_INPUT_BITS(VIDEO_INPUT_8BITS) |
		v_VIDEO_OUTPUT_COLOR(0) |
		v_VIDEO_INPUT_CSP(0);
	hdmi_writeb(hdmi, HDMI_VIDEO_CONTRL2, value);

	if (inno_conn_state->enc_out_format == HDMI_COLORSPACE_RGB) {
		if (inno_conn_state->rgb_limited_range) {
			csc_mode = CSC_RGB_0_255_TO_RGB_16_235_8BIT;
			auto_csc = AUTO_CSC_DISABLE;
			c0_c2_change = C0_C2_CHANGE_DISABLE;
			csc_enable = v_CSC_ENABLE;

		} else {
			value = v_SOF_DISABLE | v_COLOR_DEPTH_NOT_INDICATED(1);
			hdmi_writeb(hdmi, HDMI_VIDEO_CONTRL3, value);

			hdmi_modb(hdmi, HDMI_VIDEO_CONTRL,
				  m_VIDEO_AUTO_CSC | m_VIDEO_C0_C2_SWAP,
				  v_VIDEO_AUTO_CSC(AUTO_CSC_DISABLE) |
				  v_VIDEO_C0_C2_SWAP(C0_C2_CHANGE_DISABLE));
			return 0;
		}
	} else {
		if (inno_conn_state->colorimetry == HDMI_COLORIMETRY_ITU_601) {
			if (inno_conn_state->enc_out_format == HDMI_COLORSPACE_YUV444) {
				csc_mode = CSC_RGB_0_255_TO_ITU601_16_235_8BIT;
				auto_csc = AUTO_CSC_DISABLE;
				c0_c2_change = C0_C2_CHANGE_DISABLE;
				csc_enable = v_CSC_ENABLE;
			}
		} else {
			if (inno_conn_state->enc_out_format == HDMI_COLORSPACE_YUV444) {
				csc_mode = CSC_RGB_0_255_TO_ITU709_16_235_8BIT;
				auto_csc = AUTO_CSC_DISABLE;
				c0_c2_change = C0_C2_CHANGE_DISABLE;
				csc_enable = v_CSC_ENABLE;
			}
		}
	}

	for (i = 0; i < 24; i++)
		hdmi_writeb(hdmi, HDMI_VIDEO_CSC_COEF + i,
			    coeff_csc[csc_mode][i]);

	value = v_SOF_DISABLE | csc_enable | v_COLOR_DEPTH_NOT_INDICATED(1);
	hdmi_writeb(hdmi, HDMI_VIDEO_CONTRL3, value);
	hdmi_modb(hdmi, HDMI_VIDEO_CONTRL, m_VIDEO_AUTO_CSC |
		  m_VIDEO_C0_C2_SWAP, v_VIDEO_AUTO_CSC(auto_csc) |
		  v_VIDEO_C0_C2_SWAP(c0_c2_change));

	return 0;
}

static int inno_hdmi_config_video_timing(struct inno_hdmi *hdmi,
					 struct drm_display_mode *mode)
{
	int value;

	/* Set detail external video timing polarity and interlace mode */
	value = v_EXTERANL_VIDEO(1);
	value |= mode->flags & DRM_MODE_FLAG_PHSYNC ?
		 v_HSYNC_POLARITY(1) : v_HSYNC_POLARITY(0);
	value |= mode->flags & DRM_MODE_FLAG_PVSYNC ?
		 v_VSYNC_POLARITY(1) : v_VSYNC_POLARITY(0);
	value |= mode->flags & DRM_MODE_FLAG_INTERLACE ?
		 v_INETLACE(1) : v_INETLACE(0);
	hdmi_writeb(hdmi, HDMI_VIDEO_TIMING_CTL, value);

	/* Set detail external video timing */
	value = mode->htotal;
	hdmi_writeb(hdmi, HDMI_VIDEO_EXT_HTOTAL_L, value & 0xFF);
	hdmi_writeb(hdmi, HDMI_VIDEO_EXT_HTOTAL_H, (value >> 8) & 0xFF);

	value = mode->htotal - mode->hdisplay;
	hdmi_writeb(hdmi, HDMI_VIDEO_EXT_HBLANK_L, value & 0xFF);
	hdmi_writeb(hdmi, HDMI_VIDEO_EXT_HBLANK_H, (value >> 8) & 0xFF);

	value = mode->htotal - mode->hsync_start;
	hdmi_writeb(hdmi, HDMI_VIDEO_EXT_HDELAY_L, value & 0xFF);
	hdmi_writeb(hdmi, HDMI_VIDEO_EXT_HDELAY_H, (value >> 8) & 0xFF);

	value = mode->hsync_end - mode->hsync_start;
	hdmi_writeb(hdmi, HDMI_VIDEO_EXT_HDURATION_L, value & 0xFF);
	hdmi_writeb(hdmi, HDMI_VIDEO_EXT_HDURATION_H, (value >> 8) & 0xFF);

	value = mode->vtotal;
	hdmi_writeb(hdmi, HDMI_VIDEO_EXT_VTOTAL_L, value & 0xFF);
	hdmi_writeb(hdmi, HDMI_VIDEO_EXT_VTOTAL_H, (value >> 8) & 0xFF);

	value = mode->vtotal - mode->vdisplay;
	hdmi_writeb(hdmi, HDMI_VIDEO_EXT_VBLANK, value & 0xFF);

	value = mode->vtotal - mode->vsync_start;
	hdmi_writeb(hdmi, HDMI_VIDEO_EXT_VDELAY, value & 0xFF);

	value = mode->vsync_end - mode->vsync_start;
	hdmi_writeb(hdmi, HDMI_VIDEO_EXT_VDURATION, value & 0xFF);

	hdmi_writeb(hdmi, HDMI_PHY_PRE_DIV_RATIO, 0x1e);
	hdmi_writeb(hdmi, HDMI_PHY_FEEDBACK_DIV_RATIO_LOW, 0x2c);
	hdmi_writeb(hdmi, HDMI_PHY_FEEDBACK_DIV_RATIO_HIGH, 0x01);

	return 0;
}

static int inno_hdmi_setup(struct inno_hdmi *hdmi,
			   struct drm_display_mode *mode)
{
	struct drm_display_info *display = &hdmi->connector.display_info;
	unsigned long mpixelclock = mode->clock * 1000;

	/* Mute video and audio output */
	hdmi_modb(hdmi, HDMI_AV_MUTE, m_AUDIO_MUTE | m_VIDEO_BLACK,
		  v_AUDIO_MUTE(1) | v_VIDEO_MUTE(1));

	/* Set HDMI Mode */
	hdmi_writeb(hdmi, HDMI_HDCP_CTRL,
		    v_HDMI_DVI(display->is_hdmi));

	inno_hdmi_config_video_timing(hdmi, mode);

	inno_hdmi_config_video_csc(hdmi);

	if (display->is_hdmi)
		inno_hdmi_config_video_avi(hdmi, mode);

	/*
	 * When IP controller have configured to an accurate video
	 * timing, then the TMDS clock source would be switched to
	 * DCLK_LCDC, so we need to init the TMDS rate to mode pixel
	 * clock rate, and reconfigure the DDC clock.
	 */
	inno_hdmi_i2c_init(hdmi, mpixelclock);

	/* Unmute video and audio output */
	hdmi_modb(hdmi, HDMI_AV_MUTE, m_AUDIO_MUTE | m_VIDEO_BLACK,
		  v_AUDIO_MUTE(0) | v_VIDEO_MUTE(0));

	inno_hdmi_power_up(hdmi, mpixelclock);

	return 0;
}

static enum drm_mode_status inno_hdmi_display_mode_valid(struct inno_hdmi *hdmi,
							 struct drm_display_mode *mode)
{
	unsigned long mpixelclk, max_tolerance;
	long rounded_refclk;

	/* No support for double-clock modes */
	if (mode->flags & DRM_MODE_FLAG_DBLCLK)
		return MODE_BAD;

	mpixelclk = mode->clock * 1000;

	if (mpixelclk < INNO_HDMI_MIN_TMDS_CLOCK)
		return MODE_CLOCK_LOW;

	if (inno_hdmi_find_phy_config(hdmi, mpixelclk) < 0)
		return MODE_CLOCK_HIGH;

	if (hdmi->refclk) {
		rounded_refclk = clk_round_rate(hdmi->refclk, mpixelclk);
		if (rounded_refclk < 0)
			return MODE_BAD;
<<<<<<< HEAD

		/* Vesa DMT standard mentions +/- 0.5% max tolerance */
		max_tolerance = mpixelclk / 200;
		if (abs_diff((unsigned long)rounded_refclk, mpixelclk) > max_tolerance)
			return MODE_NOCLOCK;
	}

=======

		/* Vesa DMT standard mentions +/- 0.5% max tolerance */
		max_tolerance = mpixelclk / 200;
		if (abs_diff((unsigned long)rounded_refclk, mpixelclk) > max_tolerance)
			return MODE_NOCLOCK;
	}

>>>>>>> 0c383648
	return MODE_OK;
}

static void inno_hdmi_encoder_enable(struct drm_encoder *encoder,
				     struct drm_atomic_state *state)
{
	struct inno_hdmi *hdmi = encoder_to_inno_hdmi(encoder);
	struct drm_connector_state *conn_state;
	struct drm_crtc_state *crtc_state;

	conn_state = drm_atomic_get_new_connector_state(state, &hdmi->connector);
	if (WARN_ON(!conn_state))
		return;
<<<<<<< HEAD

	crtc_state = drm_atomic_get_new_crtc_state(state, conn_state->crtc);
	if (WARN_ON(!crtc_state))
		return;

=======

	crtc_state = drm_atomic_get_new_crtc_state(state, conn_state->crtc);
	if (WARN_ON(!crtc_state))
		return;

>>>>>>> 0c383648
	inno_hdmi_setup(hdmi, &crtc_state->adjusted_mode);
}

static void inno_hdmi_encoder_disable(struct drm_encoder *encoder,
				      struct drm_atomic_state *state)
{
	struct inno_hdmi *hdmi = encoder_to_inno_hdmi(encoder);

	inno_hdmi_standby(hdmi);
}

static int
inno_hdmi_encoder_atomic_check(struct drm_encoder *encoder,
			       struct drm_crtc_state *crtc_state,
			       struct drm_connector_state *conn_state)
{
	struct rockchip_crtc_state *s = to_rockchip_crtc_state(crtc_state);
	struct inno_hdmi *hdmi = encoder_to_inno_hdmi(encoder);
	struct drm_display_mode *mode = &crtc_state->adjusted_mode;
	u8 vic = drm_match_cea_mode(mode);
	struct inno_hdmi_connector_state *inno_conn_state =
					to_inno_hdmi_conn_state(conn_state);

	s->output_mode = ROCKCHIP_OUT_MODE_P888;
	s->output_type = DRM_MODE_CONNECTOR_HDMIA;

	if (vic == 6 || vic == 7 ||
	    vic == 21 || vic == 22 ||
	    vic == 2 || vic == 3 ||
	    vic == 17 || vic == 18)
		inno_conn_state->colorimetry = HDMI_COLORIMETRY_ITU_601;
	else
		inno_conn_state->colorimetry = HDMI_COLORIMETRY_ITU_709;

	inno_conn_state->enc_out_format = HDMI_COLORSPACE_RGB;
	inno_conn_state->rgb_limited_range =
		drm_default_rgb_quant_range(mode) == HDMI_QUANTIZATION_RANGE_LIMITED;

	return  inno_hdmi_display_mode_valid(hdmi,
				&crtc_state->adjusted_mode) == MODE_OK ? 0 : -EINVAL;
}

static struct drm_encoder_helper_funcs inno_hdmi_encoder_helper_funcs = {
	.atomic_check	= inno_hdmi_encoder_atomic_check,
	.atomic_enable	= inno_hdmi_encoder_enable,
	.atomic_disable	= inno_hdmi_encoder_disable,
};

static enum drm_connector_status
inno_hdmi_connector_detect(struct drm_connector *connector, bool force)
{
	struct inno_hdmi *hdmi = connector_to_inno_hdmi(connector);

	return (hdmi_readb(hdmi, HDMI_STATUS) & m_HOTPLUG) ?
		connector_status_connected : connector_status_disconnected;
}

static int inno_hdmi_connector_get_modes(struct drm_connector *connector)
{
	struct inno_hdmi *hdmi = connector_to_inno_hdmi(connector);
	const struct drm_edid *drm_edid;
	int ret = 0;

	if (!hdmi->ddc)
		return 0;

<<<<<<< HEAD
	edid = drm_get_edid(connector, hdmi->ddc);
	if (edid) {
		drm_connector_update_edid_property(connector, edid);
		ret = drm_add_edid_modes(connector, edid);
		kfree(edid);
	}
=======
	drm_edid = drm_edid_read_ddc(connector, hdmi->ddc);
	drm_edid_connector_update(connector, drm_edid);
	ret = drm_edid_connector_add_modes(connector);
	drm_edid_free(drm_edid);
>>>>>>> 0c383648

	return ret;
}

static enum drm_mode_status
inno_hdmi_connector_mode_valid(struct drm_connector *connector,
			       struct drm_display_mode *mode)
{
	struct inno_hdmi *hdmi = connector_to_inno_hdmi(connector);

	return  inno_hdmi_display_mode_valid(hdmi, mode);
}

static void inno_hdmi_connector_destroy(struct drm_connector *connector)
{
	drm_connector_unregister(connector);
	drm_connector_cleanup(connector);
}

static void
inno_hdmi_connector_destroy_state(struct drm_connector *connector,
				  struct drm_connector_state *state)
{
	struct inno_hdmi_connector_state *inno_conn_state =
						to_inno_hdmi_conn_state(state);

	__drm_atomic_helper_connector_destroy_state(&inno_conn_state->base);
	kfree(inno_conn_state);
}

static void inno_hdmi_connector_reset(struct drm_connector *connector)
{
	struct inno_hdmi_connector_state *inno_conn_state;

	if (connector->state) {
		inno_hdmi_connector_destroy_state(connector, connector->state);
		connector->state = NULL;
	}

	inno_conn_state = kzalloc(sizeof(*inno_conn_state), GFP_KERNEL);
	if (!inno_conn_state)
		return;

	__drm_atomic_helper_connector_reset(connector, &inno_conn_state->base);

	inno_conn_state->colorimetry = HDMI_COLORIMETRY_ITU_709;
	inno_conn_state->enc_out_format = HDMI_COLORSPACE_RGB;
	inno_conn_state->rgb_limited_range = false;
}

static struct drm_connector_state *
inno_hdmi_connector_duplicate_state(struct drm_connector *connector)
{
	struct inno_hdmi_connector_state *inno_conn_state;

	if (WARN_ON(!connector->state))
		return NULL;

	inno_conn_state = kmemdup(to_inno_hdmi_conn_state(connector->state),
				  sizeof(*inno_conn_state), GFP_KERNEL);

	if (!inno_conn_state)
		return NULL;

	__drm_atomic_helper_connector_duplicate_state(connector,
						      &inno_conn_state->base);

	return &inno_conn_state->base;
}

static const struct drm_connector_funcs inno_hdmi_connector_funcs = {
	.fill_modes = drm_helper_probe_single_connector_modes,
	.detect = inno_hdmi_connector_detect,
	.destroy = inno_hdmi_connector_destroy,
	.reset = inno_hdmi_connector_reset,
	.atomic_duplicate_state = inno_hdmi_connector_duplicate_state,
	.atomic_destroy_state = inno_hdmi_connector_destroy_state,
};

static struct drm_connector_helper_funcs inno_hdmi_connector_helper_funcs = {
	.get_modes = inno_hdmi_connector_get_modes,
	.mode_valid = inno_hdmi_connector_mode_valid,
};

static int inno_hdmi_register(struct drm_device *drm, struct inno_hdmi *hdmi)
{
	struct drm_encoder *encoder = &hdmi->encoder.encoder;
	struct device *dev = hdmi->dev;

	encoder->possible_crtcs = drm_of_find_possible_crtcs(drm, dev->of_node);

	/*
	 * If we failed to find the CRTC(s) which this encoder is
	 * supposed to be connected to, it's because the CRTC has
	 * not been registered yet.  Defer probing, and hope that
	 * the required CRTC is added later.
	 */
	if (encoder->possible_crtcs == 0)
		return -EPROBE_DEFER;

	drm_encoder_helper_add(encoder, &inno_hdmi_encoder_helper_funcs);
	drm_simple_encoder_init(drm, encoder, DRM_MODE_ENCODER_TMDS);

	hdmi->connector.polled = DRM_CONNECTOR_POLL_HPD;

	drm_connector_helper_add(&hdmi->connector,
				 &inno_hdmi_connector_helper_funcs);
	drm_connector_init_with_ddc(drm, &hdmi->connector,
				    &inno_hdmi_connector_funcs,
				    DRM_MODE_CONNECTOR_HDMIA,
				    hdmi->ddc);

	drm_connector_attach_encoder(&hdmi->connector, encoder);

	return 0;
}

static irqreturn_t inno_hdmi_i2c_irq(struct inno_hdmi *hdmi)
{
	struct inno_hdmi_i2c *i2c = hdmi->i2c;
	u8 stat;

	stat = hdmi_readb(hdmi, HDMI_INTERRUPT_STATUS1);
	if (!(stat & m_INT_EDID_READY))
		return IRQ_NONE;

	/* Clear HDMI EDID interrupt flag */
	hdmi_writeb(hdmi, HDMI_INTERRUPT_STATUS1, m_INT_EDID_READY);

	complete(&i2c->cmp);

	return IRQ_HANDLED;
}

static irqreturn_t inno_hdmi_hardirq(int irq, void *dev_id)
{
	struct inno_hdmi *hdmi = dev_id;
	irqreturn_t ret = IRQ_NONE;
	u8 interrupt;

	if (hdmi->i2c)
		ret = inno_hdmi_i2c_irq(hdmi);

	interrupt = hdmi_readb(hdmi, HDMI_STATUS);
	if (interrupt & m_INT_HOTPLUG) {
		hdmi_modb(hdmi, HDMI_STATUS, m_INT_HOTPLUG, m_INT_HOTPLUG);
		ret = IRQ_WAKE_THREAD;
	}

	return ret;
}

static irqreturn_t inno_hdmi_irq(int irq, void *dev_id)
{
	struct inno_hdmi *hdmi = dev_id;

	drm_helper_hpd_irq_event(hdmi->connector.dev);

	return IRQ_HANDLED;
}

static int inno_hdmi_i2c_read(struct inno_hdmi *hdmi, struct i2c_msg *msgs)
{
	int length = msgs->len;
	u8 *buf = msgs->buf;
	int ret;

	ret = wait_for_completion_timeout(&hdmi->i2c->cmp, HZ / 10);
	if (!ret)
		return -EAGAIN;

	while (length--)
		*buf++ = hdmi_readb(hdmi, HDMI_EDID_FIFO_ADDR);

	return 0;
}

static int inno_hdmi_i2c_write(struct inno_hdmi *hdmi, struct i2c_msg *msgs)
{
	/*
	 * The DDC module only support read EDID message, so
	 * we assume that each word write to this i2c adapter
	 * should be the offset of EDID word address.
	 */
	if ((msgs->len != 1) ||
	    ((msgs->addr != DDC_ADDR) && (msgs->addr != DDC_SEGMENT_ADDR)))
		return -EINVAL;

	reinit_completion(&hdmi->i2c->cmp);

	if (msgs->addr == DDC_SEGMENT_ADDR)
		hdmi->i2c->segment_addr = msgs->buf[0];
	if (msgs->addr == DDC_ADDR)
		hdmi->i2c->ddc_addr = msgs->buf[0];

	/* Set edid fifo first addr */
	hdmi_writeb(hdmi, HDMI_EDID_FIFO_OFFSET, 0x00);

	/* Set edid word address 0x00/0x80 */
	hdmi_writeb(hdmi, HDMI_EDID_WORD_ADDR, hdmi->i2c->ddc_addr);

	/* Set edid segment pointer */
	hdmi_writeb(hdmi, HDMI_EDID_SEGMENT_POINTER, hdmi->i2c->segment_addr);

	return 0;
}

static int inno_hdmi_i2c_xfer(struct i2c_adapter *adap,
			      struct i2c_msg *msgs, int num)
{
	struct inno_hdmi *hdmi = i2c_get_adapdata(adap);
	struct inno_hdmi_i2c *i2c = hdmi->i2c;
	int i, ret = 0;

	mutex_lock(&i2c->lock);

	/* Clear the EDID interrupt flag and unmute the interrupt */
	hdmi_writeb(hdmi, HDMI_INTERRUPT_MASK1, m_INT_EDID_READY);
	hdmi_writeb(hdmi, HDMI_INTERRUPT_STATUS1, m_INT_EDID_READY);

	for (i = 0; i < num; i++) {
		DRM_DEV_DEBUG(hdmi->dev,
			      "xfer: num: %d/%d, len: %d, flags: %#x\n",
			      i + 1, num, msgs[i].len, msgs[i].flags);

		if (msgs[i].flags & I2C_M_RD)
			ret = inno_hdmi_i2c_read(hdmi, &msgs[i]);
		else
			ret = inno_hdmi_i2c_write(hdmi, &msgs[i]);

		if (ret < 0)
			break;
	}

	if (!ret)
		ret = num;

	/* Mute HDMI EDID interrupt */
	hdmi_writeb(hdmi, HDMI_INTERRUPT_MASK1, 0);

	mutex_unlock(&i2c->lock);

	return ret;
}

static u32 inno_hdmi_i2c_func(struct i2c_adapter *adapter)
{
	return I2C_FUNC_I2C | I2C_FUNC_SMBUS_EMUL;
}

static const struct i2c_algorithm inno_hdmi_algorithm = {
	.master_xfer	= inno_hdmi_i2c_xfer,
	.functionality	= inno_hdmi_i2c_func,
};

static struct i2c_adapter *inno_hdmi_i2c_adapter(struct inno_hdmi *hdmi)
{
	struct i2c_adapter *adap;
	struct inno_hdmi_i2c *i2c;
	int ret;

	i2c = devm_kzalloc(hdmi->dev, sizeof(*i2c), GFP_KERNEL);
	if (!i2c)
		return ERR_PTR(-ENOMEM);

	mutex_init(&i2c->lock);
	init_completion(&i2c->cmp);

	adap = &i2c->adap;
	adap->owner = THIS_MODULE;
	adap->dev.parent = hdmi->dev;
	adap->dev.of_node = hdmi->dev->of_node;
	adap->algo = &inno_hdmi_algorithm;
	strscpy(adap->name, "Inno HDMI", sizeof(adap->name));
	i2c_set_adapdata(adap, hdmi);

	ret = i2c_add_adapter(adap);
	if (ret) {
		dev_warn(hdmi->dev, "cannot add %s I2C adapter\n", adap->name);
		devm_kfree(hdmi->dev, i2c);
		return ERR_PTR(ret);
	}

	hdmi->i2c = i2c;

	DRM_DEV_INFO(hdmi->dev, "registered %s I2C bus driver\n", adap->name);

	return adap;
}

static int inno_hdmi_bind(struct device *dev, struct device *master,
				 void *data)
{
	struct platform_device *pdev = to_platform_device(dev);
	struct drm_device *drm = data;
	struct inno_hdmi *hdmi;
	const struct inno_hdmi_variant *variant;
	int irq;
	int ret;

	hdmi = devm_kzalloc(dev, sizeof(*hdmi), GFP_KERNEL);
	if (!hdmi)
		return -ENOMEM;

	hdmi->dev = dev;

	variant = of_device_get_match_data(hdmi->dev);
	if (!variant)
		return -EINVAL;

	hdmi->variant = variant;

	hdmi->regs = devm_platform_ioremap_resource(pdev, 0);
	if (IS_ERR(hdmi->regs))
		return PTR_ERR(hdmi->regs);

	hdmi->pclk = devm_clk_get(hdmi->dev, "pclk");
	if (IS_ERR(hdmi->pclk)) {
		DRM_DEV_ERROR(hdmi->dev, "Unable to get HDMI pclk clk\n");
		return PTR_ERR(hdmi->pclk);
	}

	ret = clk_prepare_enable(hdmi->pclk);
	if (ret) {
		DRM_DEV_ERROR(hdmi->dev,
			      "Cannot enable HDMI pclk clock: %d\n", ret);
		return ret;
	}

	hdmi->refclk = devm_clk_get_optional(hdmi->dev, "ref");
	if (IS_ERR(hdmi->refclk)) {
		DRM_DEV_ERROR(hdmi->dev, "Unable to get HDMI reference clock\n");
		ret = PTR_ERR(hdmi->refclk);
		goto err_disable_pclk;
	}

	ret = clk_prepare_enable(hdmi->refclk);
	if (ret) {
		DRM_DEV_ERROR(hdmi->dev,
			      "Cannot enable HDMI reference clock: %d\n", ret);
		goto err_disable_pclk;
	}

	irq = platform_get_irq(pdev, 0);
	if (irq < 0) {
		ret = irq;
		goto err_disable_clk;
	}

	inno_hdmi_reset(hdmi);

	hdmi->ddc = inno_hdmi_i2c_adapter(hdmi);
	if (IS_ERR(hdmi->ddc)) {
		ret = PTR_ERR(hdmi->ddc);
		hdmi->ddc = NULL;
		goto err_disable_clk;
	}

	/*
	 * When the controller isn't configured to an accurate
	 * video timing and there is no reference clock available,
	 * then the TMDS clock source would be switched to PCLK_HDMI,
	 * so we need to init the TMDS rate to PCLK rate, and
	 * reconfigure the DDC clock.
	 */
	if (hdmi->refclk)
		inno_hdmi_i2c_init(hdmi, clk_get_rate(hdmi->refclk));
	else
		inno_hdmi_i2c_init(hdmi, clk_get_rate(hdmi->pclk));

	ret = inno_hdmi_register(drm, hdmi);
	if (ret)
		goto err_put_adapter;

	dev_set_drvdata(dev, hdmi);

	/* Unmute hotplug interrupt */
	hdmi_modb(hdmi, HDMI_STATUS, m_MASK_INT_HOTPLUG, v_MASK_INT_HOTPLUG(1));

	ret = devm_request_threaded_irq(dev, irq, inno_hdmi_hardirq,
					inno_hdmi_irq, IRQF_SHARED,
					dev_name(dev), hdmi);
	if (ret < 0)
		goto err_cleanup_hdmi;

	return 0;
err_cleanup_hdmi:
	hdmi->connector.funcs->destroy(&hdmi->connector);
	hdmi->encoder.encoder.funcs->destroy(&hdmi->encoder.encoder);
err_put_adapter:
	i2c_put_adapter(hdmi->ddc);
err_disable_clk:
	clk_disable_unprepare(hdmi->refclk);
err_disable_pclk:
	clk_disable_unprepare(hdmi->pclk);
	return ret;
}

static void inno_hdmi_unbind(struct device *dev, struct device *master,
			     void *data)
{
	struct inno_hdmi *hdmi = dev_get_drvdata(dev);

	hdmi->connector.funcs->destroy(&hdmi->connector);
	hdmi->encoder.encoder.funcs->destroy(&hdmi->encoder.encoder);

	i2c_put_adapter(hdmi->ddc);
	clk_disable_unprepare(hdmi->refclk);
	clk_disable_unprepare(hdmi->pclk);
}

static const struct component_ops inno_hdmi_ops = {
	.bind	= inno_hdmi_bind,
	.unbind	= inno_hdmi_unbind,
};

static int inno_hdmi_probe(struct platform_device *pdev)
{
	return component_add(&pdev->dev, &inno_hdmi_ops);
}

static void inno_hdmi_remove(struct platform_device *pdev)
{
	component_del(&pdev->dev, &inno_hdmi_ops);
}

static const struct inno_hdmi_variant rk3036_inno_hdmi_variant = {
	.phy_configs = rk3036_hdmi_phy_configs,
	.default_phy_config = &rk3036_hdmi_phy_configs[1],
};

static const struct inno_hdmi_variant rk3128_inno_hdmi_variant = {
	.phy_configs = rk3128_hdmi_phy_configs,
	.default_phy_config = &rk3128_hdmi_phy_configs[1],
};

static const struct of_device_id inno_hdmi_dt_ids[] = {
	{ .compatible = "rockchip,rk3036-inno-hdmi",
	  .data = &rk3036_inno_hdmi_variant,
	},
	{ .compatible = "rockchip,rk3128-inno-hdmi",
	  .data = &rk3128_inno_hdmi_variant,
	},
	{},
};
MODULE_DEVICE_TABLE(of, inno_hdmi_dt_ids);

struct platform_driver inno_hdmi_driver = {
	.probe  = inno_hdmi_probe,
	.remove_new = inno_hdmi_remove,
	.driver = {
		.name = "innohdmi-rockchip",
		.of_match_table = inno_hdmi_dt_ids,
	},
};<|MERGE_RESOLUTION|>--- conflicted
+++ resolved
@@ -521,7 +521,6 @@
 		rounded_refclk = clk_round_rate(hdmi->refclk, mpixelclk);
 		if (rounded_refclk < 0)
 			return MODE_BAD;
-<<<<<<< HEAD
 
 		/* Vesa DMT standard mentions +/- 0.5% max tolerance */
 		max_tolerance = mpixelclk / 200;
@@ -529,15 +528,6 @@
 			return MODE_NOCLOCK;
 	}
 
-=======
-
-		/* Vesa DMT standard mentions +/- 0.5% max tolerance */
-		max_tolerance = mpixelclk / 200;
-		if (abs_diff((unsigned long)rounded_refclk, mpixelclk) > max_tolerance)
-			return MODE_NOCLOCK;
-	}
-
->>>>>>> 0c383648
 	return MODE_OK;
 }
 
@@ -551,19 +541,11 @@
 	conn_state = drm_atomic_get_new_connector_state(state, &hdmi->connector);
 	if (WARN_ON(!conn_state))
 		return;
-<<<<<<< HEAD
 
 	crtc_state = drm_atomic_get_new_crtc_state(state, conn_state->crtc);
 	if (WARN_ON(!crtc_state))
 		return;
 
-=======
-
-	crtc_state = drm_atomic_get_new_crtc_state(state, conn_state->crtc);
-	if (WARN_ON(!crtc_state))
-		return;
-
->>>>>>> 0c383648
 	inno_hdmi_setup(hdmi, &crtc_state->adjusted_mode);
 }
 
@@ -630,19 +612,10 @@
 	if (!hdmi->ddc)
 		return 0;
 
-<<<<<<< HEAD
-	edid = drm_get_edid(connector, hdmi->ddc);
-	if (edid) {
-		drm_connector_update_edid_property(connector, edid);
-		ret = drm_add_edid_modes(connector, edid);
-		kfree(edid);
-	}
-=======
 	drm_edid = drm_edid_read_ddc(connector, hdmi->ddc);
 	drm_edid_connector_update(connector, drm_edid);
 	ret = drm_edid_connector_add_modes(connector);
 	drm_edid_free(drm_edid);
->>>>>>> 0c383648
 
 	return ret;
 }
