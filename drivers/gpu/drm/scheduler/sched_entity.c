--- conflicted
+++ resolved
@@ -190,8 +190,6 @@
 }
 EXPORT_SYMBOL(drm_sched_entity_flush);
 
-<<<<<<< HEAD
-=======
 static void drm_sched_entity_kill_jobs_irq_work(struct irq_work *wrk)
 {
 	struct drm_sched_job *job = container_of(wrk, typeof(*job), work);
@@ -202,7 +200,6 @@
 }
 
 
->>>>>>> 754e0b0e
 /* Signal the scheduler finished fence when the entity in question is killed. */
 static void drm_sched_entity_kill_jobs_cb(struct dma_fence *f,
 					  struct dma_fence_cb *cb)
@@ -227,22 +224,6 @@
 	return NULL;
 }
 
-<<<<<<< HEAD
-static struct dma_fence *
-drm_sched_job_dependency(struct drm_sched_job *job,
-			 struct drm_sched_entity *entity)
-{
-	if (!xa_empty(&job->dependencies))
-		return xa_erase(&job->dependencies, job->last_dependency++);
-
-	if (job->sched->ops->dependency)
-		return job->sched->ops->dependency(job, entity);
-
-	return NULL;
-}
-
-=======
->>>>>>> 754e0b0e
 static void drm_sched_entity_kill_jobs(struct drm_sched_entity *entity)
 {
 	struct drm_sched_job *job;
@@ -473,21 +454,12 @@
 
 	/* single possible engine and already selected */
 	if (!entity->sched_list)
-<<<<<<< HEAD
 		return;
 
 	/* queue non-empty, stay on the same engine */
 	if (spsc_queue_count(&entity->job_queue))
 		return;
 
-=======
-		return;
-
-	/* queue non-empty, stay on the same engine */
-	if (spsc_queue_count(&entity->job_queue))
-		return;
-
->>>>>>> 754e0b0e
 	/*
 	 * Only when the queue is empty are we guaranteed that the scheduler
 	 * thread cannot change ->last_scheduled. To enforce ordering we need
