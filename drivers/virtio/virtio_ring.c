// SPDX-License-Identifier: GPL-2.0-or-later
/* Virtio ring implementation.
 *
 *  Copyright 2007 Rusty Russell IBM Corporation
 */
#include <linux/virtio.h>
#include <linux/virtio_ring.h>
#include <linux/virtio_config.h>
#include <linux/device.h>
#include <linux/slab.h>
#include <linux/module.h>
#include <linux/hrtimer.h>
#include <linux/dma-mapping.h>
#include <linux/kmsan.h>
#include <linux/spinlock.h>
#include <xen/xen.h>

#ifdef DEBUG
/* For development, we want to crash whenever the ring is screwed. */
#define BAD_RING(_vq, fmt, args...)				\
	do {							\
		dev_err(&(_vq)->vq.vdev->dev,			\
			"%s:"fmt, (_vq)->vq.name, ##args);	\
		BUG();						\
	} while (0)
/* Caller is supposed to guarantee no reentry. */
#define START_USE(_vq)						\
	do {							\
		if ((_vq)->in_use)				\
			panic("%s:in_use = %i\n",		\
			      (_vq)->vq.name, (_vq)->in_use);	\
		(_vq)->in_use = __LINE__;			\
	} while (0)
#define END_USE(_vq) \
	do { BUG_ON(!(_vq)->in_use); (_vq)->in_use = 0; } while(0)
#define LAST_ADD_TIME_UPDATE(_vq)				\
	do {							\
		ktime_t now = ktime_get();			\
								\
		/* No kick or get, with .1 second between?  Warn. */ \
		if ((_vq)->last_add_time_valid)			\
			WARN_ON(ktime_to_ms(ktime_sub(now,	\
				(_vq)->last_add_time)) > 100);	\
		(_vq)->last_add_time = now;			\
		(_vq)->last_add_time_valid = true;		\
	} while (0)
#define LAST_ADD_TIME_CHECK(_vq)				\
	do {							\
		if ((_vq)->last_add_time_valid) {		\
			WARN_ON(ktime_to_ms(ktime_sub(ktime_get(), \
				      (_vq)->last_add_time)) > 100); \
		}						\
	} while (0)
#define LAST_ADD_TIME_INVALID(_vq)				\
	((_vq)->last_add_time_valid = false)
#else
#define BAD_RING(_vq, fmt, args...)				\
	do {							\
		dev_err(&_vq->vq.vdev->dev,			\
			"%s:"fmt, (_vq)->vq.name, ##args);	\
		(_vq)->broken = true;				\
	} while (0)
#define START_USE(vq)
#define END_USE(vq)
#define LAST_ADD_TIME_UPDATE(vq)
#define LAST_ADD_TIME_CHECK(vq)
#define LAST_ADD_TIME_INVALID(vq)
#endif

struct vring_desc_state_split {
	void *data;			/* Data for callback. */

	/* Indirect desc table and extra table, if any. These two will be
	 * allocated together. So we won't stress more to the memory allocator.
	 */
	struct vring_desc *indir_desc;
};

struct vring_desc_state_packed {
	void *data;			/* Data for callback. */

	/* Indirect desc table and extra table, if any. These two will be
	 * allocated together. So we won't stress more to the memory allocator.
	 */
	struct vring_packed_desc *indir_desc;
	u16 num;			/* Descriptor list length. */
	u16 last;			/* The last desc state in a list. */
};

struct vring_desc_extra {
	dma_addr_t addr;		/* Descriptor DMA addr. */
	u32 len;			/* Descriptor length. */
	u16 flags;			/* Descriptor flags. */
	u16 next;			/* The next desc state in a list. */
};

struct vring_virtqueue_split {
	/* Actual memory layout for this queue. */
	struct vring vring;

	/* Last written value to avail->flags */
	u16 avail_flags_shadow;

	/*
	 * Last written value to avail->idx in
	 * guest byte order.
	 */
	u16 avail_idx_shadow;

	/* Per-descriptor state. */
	struct vring_desc_state_split *desc_state;
	struct vring_desc_extra *desc_extra;

	/* DMA address and size information */
	dma_addr_t queue_dma_addr;
	size_t queue_size_in_bytes;

	/*
	 * The parameters for creating vrings are reserved for creating new
	 * vring.
	 */
	u32 vring_align;
	bool may_reduce_num;
};

struct vring_virtqueue_packed {
	/* Actual memory layout for this queue. */
	struct {
		unsigned int num;
		struct vring_packed_desc *desc;
		struct vring_packed_desc_event *driver;
		struct vring_packed_desc_event *device;
	} vring;

	/* Driver ring wrap counter. */
	bool avail_wrap_counter;

	/* Avail used flags. */
	u16 avail_used_flags;

	/* Index of the next avail descriptor. */
	u16 next_avail_idx;

	/*
	 * Last written value to driver->flags in
	 * guest byte order.
	 */
	u16 event_flags_shadow;

	/* Per-descriptor state. */
	struct vring_desc_state_packed *desc_state;
	struct vring_desc_extra *desc_extra;

	/* DMA address and size information */
	dma_addr_t ring_dma_addr;
	dma_addr_t driver_event_dma_addr;
	dma_addr_t device_event_dma_addr;
	size_t ring_size_in_bytes;
	size_t event_size_in_bytes;
};

struct vring_virtqueue {
	struct virtqueue vq;

	/* Is this a packed ring? */
	bool packed_ring;

	/* Is DMA API used? */
	bool use_dma_api;

	/* Can we use weak barriers? */
	bool weak_barriers;

	/* Other side has made a mess, don't try any more. */
	bool broken;

	/* Host supports indirect buffers */
	bool indirect;

	/* Host publishes avail event idx */
	bool event;

	/* Head of free buffer list. */
	unsigned int free_head;
	/* Number we've added since last sync. */
	unsigned int num_added;

	/* Last used index  we've seen.
	 * for split ring, it just contains last used index
	 * for packed ring:
	 * bits up to VRING_PACKED_EVENT_F_WRAP_CTR include the last used index.
	 * bits from VRING_PACKED_EVENT_F_WRAP_CTR include the used wrap counter.
	 */
	u16 last_used_idx;

	/* Hint for event idx: already triggered no need to disable. */
	bool event_triggered;

	union {
		/* Available for split ring */
		struct vring_virtqueue_split split;

		/* Available for packed ring */
		struct vring_virtqueue_packed packed;
	};

	/* How to notify other side. FIXME: commonalize hcalls! */
	bool (*notify)(struct virtqueue *vq);

	/* DMA, allocation, and size information */
	bool we_own_ring;

	/* Device used for doing DMA */
	struct device *dma_dev;

#ifdef DEBUG
	/* They're supposed to lock for us. */
	unsigned int in_use;

	/* Figure out if their kicks are too delayed. */
	bool last_add_time_valid;
	ktime_t last_add_time;
#endif
};

static struct vring_desc_extra *vring_alloc_desc_extra(unsigned int num);
static void vring_free(struct virtqueue *_vq);

/*
 * Helpers.
 */

#define to_vvq(_vq) container_of_const(_vq, struct vring_virtqueue, vq)

static bool virtqueue_use_indirect(const struct vring_virtqueue *vq,
				   unsigned int total_sg)
{
	/*
	 * If the host supports indirect descriptor tables, and we have multiple
	 * buffers, then go indirect. FIXME: tune this threshold
	 */
	return (vq->indirect && total_sg > 1 && vq->vq.num_free);
}

/*
 * Modern virtio devices have feature bits to specify whether they need a
 * quirk and bypass the IOMMU. If not there, just use the DMA API.
 *
 * If there, the interaction between virtio and DMA API is messy.
 *
 * On most systems with virtio, physical addresses match bus addresses,
 * and it doesn't particularly matter whether we use the DMA API.
 *
 * On some systems, including Xen and any system with a physical device
 * that speaks virtio behind a physical IOMMU, we must use the DMA API
 * for virtio DMA to work at all.
 *
 * On other systems, including SPARC and PPC64, virtio-pci devices are
 * enumerated as though they are behind an IOMMU, but the virtio host
 * ignores the IOMMU, so we must either pretend that the IOMMU isn't
 * there or somehow map everything as the identity.
 *
 * For the time being, we preserve historic behavior and bypass the DMA
 * API.
 *
 * TODO: install a per-device DMA ops structure that does the right thing
 * taking into account all the above quirks, and use the DMA API
 * unconditionally on data path.
 */

static bool vring_use_dma_api(const struct virtio_device *vdev)
{
	if (!virtio_has_dma_quirk(vdev))
		return true;

	/* Otherwise, we are left to guess. */
	/*
	 * In theory, it's possible to have a buggy QEMU-supposed
	 * emulated Q35 IOMMU and Xen enabled at the same time.  On
	 * such a configuration, virtio has never worked and will
	 * not work without an even larger kludge.  Instead, enable
	 * the DMA API if we're a Xen guest, which at least allows
	 * all of the sensible Xen configurations to work correctly.
	 */
	if (xen_domain())
		return true;

	return false;
}

static bool vring_need_unmap_buffer(const struct vring_virtqueue *vring,
				    const struct vring_desc_extra *extra)
{
	return vring->use_dma_api && (extra->addr != DMA_MAPPING_ERROR);
}

size_t virtio_max_dma_size(const struct virtio_device *vdev)
{
	size_t max_segment_size = SIZE_MAX;

	if (vring_use_dma_api(vdev))
		max_segment_size = dma_max_mapping_size(vdev->dev.parent);

	return max_segment_size;
}
EXPORT_SYMBOL_GPL(virtio_max_dma_size);

static void *vring_alloc_queue(struct virtio_device *vdev, size_t size,
			       dma_addr_t *dma_handle, gfp_t flag,
			       struct device *dma_dev)
{
	if (vring_use_dma_api(vdev)) {
		return dma_alloc_coherent(dma_dev, size,
					  dma_handle, flag);
	} else {
		void *queue = alloc_pages_exact(PAGE_ALIGN(size), flag);

		if (queue) {
			phys_addr_t phys_addr = virt_to_phys(queue);
			*dma_handle = (dma_addr_t)phys_addr;

			/*
			 * Sanity check: make sure we dind't truncate
			 * the address.  The only arches I can find that
			 * have 64-bit phys_addr_t but 32-bit dma_addr_t
			 * are certain non-highmem MIPS and x86
			 * configurations, but these configurations
			 * should never allocate physical pages above 32
			 * bits, so this is fine.  Just in case, throw a
			 * warning and abort if we end up with an
			 * unrepresentable address.
			 */
			if (WARN_ON_ONCE(*dma_handle != phys_addr)) {
				free_pages_exact(queue, PAGE_ALIGN(size));
				return NULL;
			}
		}
		return queue;
	}
}

static void vring_free_queue(struct virtio_device *vdev, size_t size,
			     void *queue, dma_addr_t dma_handle,
			     struct device *dma_dev)
{
	if (vring_use_dma_api(vdev))
		dma_free_coherent(dma_dev, size, queue, dma_handle);
	else
		free_pages_exact(queue, PAGE_ALIGN(size));
}

/*
 * The DMA ops on various arches are rather gnarly right now, and
 * making all of the arch DMA ops work on the vring device itself
 * is a mess.
 */
static struct device *vring_dma_dev(const struct vring_virtqueue *vq)
{
	return vq->dma_dev;
}

/* Map one sg entry. */
static int vring_map_one_sg(const struct vring_virtqueue *vq, struct scatterlist *sg,
			    enum dma_data_direction direction, dma_addr_t *addr,
			    u32 *len, bool premapped)
{
	if (premapped) {
		*addr = sg_dma_address(sg);
		*len = sg_dma_len(sg);
		return 0;
	}

	*len = sg->length;

	if (!vq->use_dma_api) {
		/*
		 * If DMA is not used, KMSAN doesn't know that the scatterlist
		 * is initialized by the hardware. Explicitly check/unpoison it
		 * depending on the direction.
		 */
		kmsan_handle_dma(sg_page(sg), sg->offset, sg->length, direction);
		*addr = (dma_addr_t)sg_phys(sg);
		return 0;
	}

	/*
	 * We can't use dma_map_sg, because we don't use scatterlists in
	 * the way it expects (we don't guarantee that the scatterlist
	 * will exist for the lifetime of the mapping).
	 */
	*addr = dma_map_page(vring_dma_dev(vq),
			    sg_page(sg), sg->offset, sg->length,
			    direction);

	if (dma_mapping_error(vring_dma_dev(vq), *addr))
		return -ENOMEM;

	return 0;
}

static dma_addr_t vring_map_single(const struct vring_virtqueue *vq,
				   void *cpu_addr, size_t size,
				   enum dma_data_direction direction)
{
	if (!vq->use_dma_api)
		return (dma_addr_t)virt_to_phys(cpu_addr);

	return dma_map_single(vring_dma_dev(vq),
			      cpu_addr, size, direction);
}

static int vring_mapping_error(const struct vring_virtqueue *vq,
			       dma_addr_t addr)
{
	if (!vq->use_dma_api)
		return 0;

	return dma_mapping_error(vring_dma_dev(vq), addr);
}

static void virtqueue_init(struct vring_virtqueue *vq, u32 num)
{
	vq->vq.num_free = num;

	if (vq->packed_ring)
		vq->last_used_idx = 0 | (1 << VRING_PACKED_EVENT_F_WRAP_CTR);
	else
		vq->last_used_idx = 0;

	vq->event_triggered = false;
	vq->num_added = 0;

#ifdef DEBUG
	vq->in_use = false;
	vq->last_add_time_valid = false;
#endif
}


/*
 * Split ring specific functions - *_split().
 */

static unsigned int vring_unmap_one_split(const struct vring_virtqueue *vq,
					  struct vring_desc_extra *extra)
{
	u16 flags;

	flags = extra->flags;

	if (flags & VRING_DESC_F_INDIRECT) {
		if (!vq->use_dma_api)
			goto out;

		dma_unmap_single(vring_dma_dev(vq),
				 extra->addr,
				 extra->len,
				 (flags & VRING_DESC_F_WRITE) ?
				 DMA_FROM_DEVICE : DMA_TO_DEVICE);
	} else {
		if (!vring_need_unmap_buffer(vq, extra))
			goto out;

		dma_unmap_page(vring_dma_dev(vq),
			       extra->addr,
			       extra->len,
			       (flags & VRING_DESC_F_WRITE) ?
			       DMA_FROM_DEVICE : DMA_TO_DEVICE);
	}

out:
	return extra->next;
}

static struct vring_desc *alloc_indirect_split(struct virtqueue *_vq,
					       unsigned int total_sg,
					       gfp_t gfp)
{
	struct vring_desc_extra *extra;
	struct vring_desc *desc;
	unsigned int i, size;

	/*
	 * We require lowmem mappings for the descriptors because
	 * otherwise virt_to_phys will give us bogus addresses in the
	 * virtqueue.
	 */
	gfp &= ~__GFP_HIGHMEM;

	size = sizeof(*desc) * total_sg + sizeof(*extra) * total_sg;

	desc = kmalloc(size, gfp);
	if (!desc)
		return NULL;

	extra = (struct vring_desc_extra *)&desc[total_sg];

	for (i = 0; i < total_sg; i++)
		extra[i].next = i + 1;

	return desc;
}

static inline unsigned int virtqueue_add_desc_split(struct virtqueue *vq,
						    struct vring_desc *desc,
						    struct vring_desc_extra *extra,
						    unsigned int i,
						    dma_addr_t addr,
						    unsigned int len,
						    u16 flags, bool premapped)
{
	u16 next;

	desc[i].flags = cpu_to_virtio16(vq->vdev, flags);
	desc[i].addr = cpu_to_virtio64(vq->vdev, addr);
	desc[i].len = cpu_to_virtio32(vq->vdev, len);

	extra[i].addr = premapped ? DMA_MAPPING_ERROR : addr;
	extra[i].len = len;
	extra[i].flags = flags;

	next = extra[i].next;

	desc[i].next = cpu_to_virtio16(vq->vdev, next);

	return next;
}

static inline int virtqueue_add_split(struct virtqueue *_vq,
				      struct scatterlist *sgs[],
				      unsigned int total_sg,
				      unsigned int out_sgs,
				      unsigned int in_sgs,
				      void *data,
				      void *ctx,
				      bool premapped,
				      gfp_t gfp)
{
	struct vring_virtqueue *vq = to_vvq(_vq);
	struct vring_desc_extra *extra;
	struct scatterlist *sg;
	struct vring_desc *desc;
	unsigned int i, n, avail, descs_used, prev, err_idx;
	int head;
	bool indirect;

	START_USE(vq);

	BUG_ON(data == NULL);
	BUG_ON(ctx && vq->indirect);

	if (unlikely(vq->broken)) {
		END_USE(vq);
		return -EIO;
	}

	LAST_ADD_TIME_UPDATE(vq);

	BUG_ON(total_sg == 0);

	head = vq->free_head;

	if (virtqueue_use_indirect(vq, total_sg))
		desc = alloc_indirect_split(_vq, total_sg, gfp);
	else {
		desc = NULL;
		WARN_ON_ONCE(total_sg > vq->split.vring.num && !vq->indirect);
	}

	if (desc) {
		/* Use a single buffer which doesn't continue */
		indirect = true;
		/* Set up rest to use this indirect table. */
		i = 0;
		descs_used = 1;
		extra = (struct vring_desc_extra *)&desc[total_sg];
	} else {
		indirect = false;
		desc = vq->split.vring.desc;
		extra = vq->split.desc_extra;
		i = head;
		descs_used = total_sg;
	}

	if (unlikely(vq->vq.num_free < descs_used)) {
		pr_debug("Can't add buf len %i - avail = %i\n",
			 descs_used, vq->vq.num_free);
		/* FIXME: for historical reasons, we force a notify here if
		 * there are outgoing parts to the buffer.  Presumably the
		 * host should service the ring ASAP. */
		if (out_sgs)
			vq->notify(&vq->vq);
		if (indirect)
			kfree(desc);
		END_USE(vq);
		return -ENOSPC;
	}

	for (n = 0; n < out_sgs; n++) {
		for (sg = sgs[n]; sg; sg = sg_next(sg)) {
			dma_addr_t addr;
			u32 len;

			if (vring_map_one_sg(vq, sg, DMA_TO_DEVICE, &addr, &len, premapped))
				goto unmap_release;

			prev = i;
			/* Note that we trust indirect descriptor
			 * table since it use stream DMA mapping.
			 */
			i = virtqueue_add_desc_split(_vq, desc, extra, i, addr, len,
						     VRING_DESC_F_NEXT,
						     premapped);
		}
	}
	for (; n < (out_sgs + in_sgs); n++) {
		for (sg = sgs[n]; sg; sg = sg_next(sg)) {
			dma_addr_t addr;
			u32 len;

			if (vring_map_one_sg(vq, sg, DMA_FROM_DEVICE, &addr, &len, premapped))
				goto unmap_release;

			prev = i;
			/* Note that we trust indirect descriptor
			 * table since it use stream DMA mapping.
			 */
			i = virtqueue_add_desc_split(_vq, desc, extra, i, addr, len,
						     VRING_DESC_F_NEXT |
						     VRING_DESC_F_WRITE,
						     premapped);
		}
	}
	/* Last one doesn't continue. */
	desc[prev].flags &= cpu_to_virtio16(_vq->vdev, ~VRING_DESC_F_NEXT);
	if (!indirect && vring_need_unmap_buffer(vq, &extra[prev]))
		vq->split.desc_extra[prev & (vq->split.vring.num - 1)].flags &=
			~VRING_DESC_F_NEXT;

	if (indirect) {
		/* Now that the indirect table is filled in, map it. */
		dma_addr_t addr = vring_map_single(
			vq, desc, total_sg * sizeof(struct vring_desc),
			DMA_TO_DEVICE);
		if (vring_mapping_error(vq, addr))
			goto unmap_release;

		virtqueue_add_desc_split(_vq, vq->split.vring.desc,
					 vq->split.desc_extra,
					 head, addr,
					 total_sg * sizeof(struct vring_desc),
					 VRING_DESC_F_INDIRECT, false);
	}

	/* We're using some buffers from the free list. */
	vq->vq.num_free -= descs_used;

	/* Update free pointer */
	if (indirect)
		vq->free_head = vq->split.desc_extra[head].next;
	else
		vq->free_head = i;

	/* Store token and indirect buffer state. */
	vq->split.desc_state[head].data = data;
	if (indirect)
		vq->split.desc_state[head].indir_desc = desc;
	else
		vq->split.desc_state[head].indir_desc = ctx;

	/* Put entry in available array (but don't update avail->idx until they
	 * do sync). */
	avail = vq->split.avail_idx_shadow & (vq->split.vring.num - 1);
	vq->split.vring.avail->ring[avail] = cpu_to_virtio16(_vq->vdev, head);

	/* Descriptors and available array need to be set before we expose the
	 * new available array entries. */
	virtio_wmb(vq->weak_barriers);
	vq->split.avail_idx_shadow++;
	vq->split.vring.avail->idx = cpu_to_virtio16(_vq->vdev,
						vq->split.avail_idx_shadow);
	vq->num_added++;

	pr_debug("Added buffer head %i to %p\n", head, vq);
	END_USE(vq);

	/* This is very unlikely, but theoretically possible.  Kick
	 * just in case. */
	if (unlikely(vq->num_added == (1 << 16) - 1))
		virtqueue_kick(_vq);

	return 0;

unmap_release:
	err_idx = i;

	if (indirect)
		i = 0;
	else
		i = head;

	for (n = 0; n < total_sg; n++) {
		if (i == err_idx)
			break;

		i = vring_unmap_one_split(vq, &extra[i]);
	}

	if (indirect)
		kfree(desc);

	END_USE(vq);
	return -ENOMEM;
}

static bool virtqueue_kick_prepare_split(struct virtqueue *_vq)
{
	struct vring_virtqueue *vq = to_vvq(_vq);
	u16 new, old;
	bool needs_kick;

	START_USE(vq);
	/* We need to expose available array entries before checking avail
	 * event. */
	virtio_mb(vq->weak_barriers);

	old = vq->split.avail_idx_shadow - vq->num_added;
	new = vq->split.avail_idx_shadow;
	vq->num_added = 0;

	LAST_ADD_TIME_CHECK(vq);
	LAST_ADD_TIME_INVALID(vq);

	if (vq->event) {
		needs_kick = vring_need_event(virtio16_to_cpu(_vq->vdev,
					vring_avail_event(&vq->split.vring)),
					      new, old);
	} else {
		needs_kick = !(vq->split.vring.used->flags &
					cpu_to_virtio16(_vq->vdev,
						VRING_USED_F_NO_NOTIFY));
	}
	END_USE(vq);
	return needs_kick;
}

static void detach_buf_split(struct vring_virtqueue *vq, unsigned int head,
			     void **ctx)
{
	struct vring_desc_extra *extra;
	unsigned int i, j;
	__virtio16 nextflag = cpu_to_virtio16(vq->vq.vdev, VRING_DESC_F_NEXT);

	/* Clear data ptr. */
	vq->split.desc_state[head].data = NULL;

	extra = vq->split.desc_extra;

	/* Put back on free list: unmap first-level descriptors and find end */
	i = head;

	while (vq->split.vring.desc[i].flags & nextflag) {
		vring_unmap_one_split(vq, &extra[i]);
		i = vq->split.desc_extra[i].next;
		vq->vq.num_free++;
	}

	vring_unmap_one_split(vq, &extra[i]);
	vq->split.desc_extra[i].next = vq->free_head;
	vq->free_head = head;

	/* Plus final descriptor */
	vq->vq.num_free++;

	if (vq->indirect) {
		struct vring_desc *indir_desc =
				vq->split.desc_state[head].indir_desc;
		u32 len, num;

		/* Free the indirect table, if any, now that it's unmapped. */
		if (!indir_desc)
			return;
		len = vq->split.desc_extra[head].len;

		BUG_ON(!(vq->split.desc_extra[head].flags &
				VRING_DESC_F_INDIRECT));
		BUG_ON(len == 0 || len % sizeof(struct vring_desc));

		num = len / sizeof(struct vring_desc);

		extra = (struct vring_desc_extra *)&indir_desc[num];

		if (vq->use_dma_api) {
			for (j = 0; j < num; j++)
				vring_unmap_one_split(vq, &extra[j]);
		}

		kfree(indir_desc);
		vq->split.desc_state[head].indir_desc = NULL;
	} else if (ctx) {
		*ctx = vq->split.desc_state[head].indir_desc;
	}
}

static bool more_used_split(const struct vring_virtqueue *vq)
{
	return vq->last_used_idx != virtio16_to_cpu(vq->vq.vdev,
			vq->split.vring.used->idx);
}

static void *virtqueue_get_buf_ctx_split(struct virtqueue *_vq,
					 unsigned int *len,
					 void **ctx)
{
	struct vring_virtqueue *vq = to_vvq(_vq);
	void *ret;
	unsigned int i;
	u16 last_used;

	START_USE(vq);

	if (unlikely(vq->broken)) {
		END_USE(vq);
		return NULL;
	}

	if (!more_used_split(vq)) {
		pr_debug("No more buffers in queue\n");
		END_USE(vq);
		return NULL;
	}

	/* Only get used array entries after they have been exposed by host. */
	virtio_rmb(vq->weak_barriers);

	last_used = (vq->last_used_idx & (vq->split.vring.num - 1));
	i = virtio32_to_cpu(_vq->vdev,
			vq->split.vring.used->ring[last_used].id);
	*len = virtio32_to_cpu(_vq->vdev,
			vq->split.vring.used->ring[last_used].len);

	if (unlikely(i >= vq->split.vring.num)) {
		BAD_RING(vq, "id %u out of range\n", i);
		return NULL;
	}
	if (unlikely(!vq->split.desc_state[i].data)) {
		BAD_RING(vq, "id %u is not a head!\n", i);
		return NULL;
	}

	/* detach_buf_split clears data, so grab it now. */
	ret = vq->split.desc_state[i].data;
	detach_buf_split(vq, i, ctx);
	vq->last_used_idx++;
	/* If we expect an interrupt for the next entry, tell host
	 * by writing event index and flush out the write before
	 * the read in the next get_buf call. */
	if (!(vq->split.avail_flags_shadow & VRING_AVAIL_F_NO_INTERRUPT))
		virtio_store_mb(vq->weak_barriers,
				&vring_used_event(&vq->split.vring),
				cpu_to_virtio16(_vq->vdev, vq->last_used_idx));

	LAST_ADD_TIME_INVALID(vq);

	END_USE(vq);
	return ret;
}

static void virtqueue_disable_cb_split(struct virtqueue *_vq)
{
	struct vring_virtqueue *vq = to_vvq(_vq);

	if (!(vq->split.avail_flags_shadow & VRING_AVAIL_F_NO_INTERRUPT)) {
		vq->split.avail_flags_shadow |= VRING_AVAIL_F_NO_INTERRUPT;

		/*
		 * If device triggered an event already it won't trigger one again:
		 * no need to disable.
		 */
		if (vq->event_triggered)
			return;

		if (vq->event)
			/* TODO: this is a hack. Figure out a cleaner value to write. */
			vring_used_event(&vq->split.vring) = 0x0;
		else
			vq->split.vring.avail->flags =
				cpu_to_virtio16(_vq->vdev,
						vq->split.avail_flags_shadow);
	}
}

static unsigned int virtqueue_enable_cb_prepare_split(struct virtqueue *_vq)
{
	struct vring_virtqueue *vq = to_vvq(_vq);
	u16 last_used_idx;

	START_USE(vq);

	/* We optimistically turn back on interrupts, then check if there was
	 * more to do. */
	/* Depending on the VIRTIO_RING_F_EVENT_IDX feature, we need to
	 * either clear the flags bit or point the event index at the next
	 * entry. Always do both to keep code simple. */
	if (vq->split.avail_flags_shadow & VRING_AVAIL_F_NO_INTERRUPT) {
		vq->split.avail_flags_shadow &= ~VRING_AVAIL_F_NO_INTERRUPT;
		if (!vq->event)
			vq->split.vring.avail->flags =
				cpu_to_virtio16(_vq->vdev,
						vq->split.avail_flags_shadow);
	}
	vring_used_event(&vq->split.vring) = cpu_to_virtio16(_vq->vdev,
			last_used_idx = vq->last_used_idx);
	END_USE(vq);
	return last_used_idx;
}

static bool virtqueue_poll_split(struct virtqueue *_vq, unsigned int last_used_idx)
{
	struct vring_virtqueue *vq = to_vvq(_vq);

	return (u16)last_used_idx != virtio16_to_cpu(_vq->vdev,
			vq->split.vring.used->idx);
}

static bool virtqueue_enable_cb_delayed_split(struct virtqueue *_vq)
{
	struct vring_virtqueue *vq = to_vvq(_vq);
	u16 bufs;

	START_USE(vq);

	/* We optimistically turn back on interrupts, then check if there was
	 * more to do. */
	/* Depending on the VIRTIO_RING_F_USED_EVENT_IDX feature, we need to
	 * either clear the flags bit or point the event index at the next
	 * entry. Always update the event index to keep code simple. */
	if (vq->split.avail_flags_shadow & VRING_AVAIL_F_NO_INTERRUPT) {
		vq->split.avail_flags_shadow &= ~VRING_AVAIL_F_NO_INTERRUPT;
		if (!vq->event)
			vq->split.vring.avail->flags =
				cpu_to_virtio16(_vq->vdev,
						vq->split.avail_flags_shadow);
	}
	/* TODO: tune this threshold */
	bufs = (u16)(vq->split.avail_idx_shadow - vq->last_used_idx) * 3 / 4;

	virtio_store_mb(vq->weak_barriers,
			&vring_used_event(&vq->split.vring),
			cpu_to_virtio16(_vq->vdev, vq->last_used_idx + bufs));

	if (unlikely((u16)(virtio16_to_cpu(_vq->vdev, vq->split.vring.used->idx)
					- vq->last_used_idx) > bufs)) {
		END_USE(vq);
		return false;
	}

	END_USE(vq);
	return true;
}

static void *virtqueue_detach_unused_buf_split(struct virtqueue *_vq)
{
	struct vring_virtqueue *vq = to_vvq(_vq);
	unsigned int i;
	void *buf;

	START_USE(vq);

	for (i = 0; i < vq->split.vring.num; i++) {
		if (!vq->split.desc_state[i].data)
			continue;
		/* detach_buf_split clears data, so grab it now. */
		buf = vq->split.desc_state[i].data;
		detach_buf_split(vq, i, NULL);
		vq->split.avail_idx_shadow--;
		vq->split.vring.avail->idx = cpu_to_virtio16(_vq->vdev,
				vq->split.avail_idx_shadow);
		END_USE(vq);
		return buf;
	}
	/* That should have freed everything. */
	BUG_ON(vq->vq.num_free != vq->split.vring.num);

	END_USE(vq);
	return NULL;
}

static void virtqueue_vring_init_split(struct vring_virtqueue_split *vring_split,
				       struct vring_virtqueue *vq)
{
	struct virtio_device *vdev;

	vdev = vq->vq.vdev;

	vring_split->avail_flags_shadow = 0;
	vring_split->avail_idx_shadow = 0;

	/* No callback?  Tell other side not to bother us. */
	if (!vq->vq.callback) {
		vring_split->avail_flags_shadow |= VRING_AVAIL_F_NO_INTERRUPT;
		if (!vq->event)
			vring_split->vring.avail->flags = cpu_to_virtio16(vdev,
					vring_split->avail_flags_shadow);
	}
}

static void virtqueue_reinit_split(struct vring_virtqueue *vq)
{
	int num;

	num = vq->split.vring.num;

	vq->split.vring.avail->flags = 0;
	vq->split.vring.avail->idx = 0;

	/* reset avail event */
	vq->split.vring.avail->ring[num] = 0;

	vq->split.vring.used->flags = 0;
	vq->split.vring.used->idx = 0;

	/* reset used event */
	*(__virtio16 *)&(vq->split.vring.used->ring[num]) = 0;

	virtqueue_init(vq, num);

	virtqueue_vring_init_split(&vq->split, vq);
}

static void virtqueue_vring_attach_split(struct vring_virtqueue *vq,
					 struct vring_virtqueue_split *vring_split)
{
	vq->split = *vring_split;

	/* Put everything in free lists. */
	vq->free_head = 0;
}

static int vring_alloc_state_extra_split(struct vring_virtqueue_split *vring_split)
{
	struct vring_desc_state_split *state;
	struct vring_desc_extra *extra;
	u32 num = vring_split->vring.num;

	state = kmalloc_array(num, sizeof(struct vring_desc_state_split), GFP_KERNEL);
	if (!state)
		goto err_state;

	extra = vring_alloc_desc_extra(num);
	if (!extra)
		goto err_extra;

	memset(state, 0, num * sizeof(struct vring_desc_state_split));

	vring_split->desc_state = state;
	vring_split->desc_extra = extra;
	return 0;

err_extra:
	kfree(state);
err_state:
	return -ENOMEM;
}

static void vring_free_split(struct vring_virtqueue_split *vring_split,
			     struct virtio_device *vdev, struct device *dma_dev)
{
	vring_free_queue(vdev, vring_split->queue_size_in_bytes,
			 vring_split->vring.desc,
			 vring_split->queue_dma_addr,
			 dma_dev);

	kfree(vring_split->desc_state);
	kfree(vring_split->desc_extra);
}

static int vring_alloc_queue_split(struct vring_virtqueue_split *vring_split,
				   struct virtio_device *vdev,
				   u32 num,
				   unsigned int vring_align,
				   bool may_reduce_num,
				   struct device *dma_dev)
{
	void *queue = NULL;
	dma_addr_t dma_addr;

	/* We assume num is a power of 2. */
	if (!is_power_of_2(num)) {
		dev_warn(&vdev->dev, "Bad virtqueue length %u\n", num);
		return -EINVAL;
	}

	/* TODO: allocate each queue chunk individually */
	for (; num && vring_size(num, vring_align) > PAGE_SIZE; num /= 2) {
		queue = vring_alloc_queue(vdev, vring_size(num, vring_align),
					  &dma_addr,
					  GFP_KERNEL | __GFP_NOWARN | __GFP_ZERO,
					  dma_dev);
		if (queue)
			break;
		if (!may_reduce_num)
			return -ENOMEM;
	}

	if (!num)
		return -ENOMEM;

	if (!queue) {
		/* Try to get a single page. You are my only hope! */
		queue = vring_alloc_queue(vdev, vring_size(num, vring_align),
					  &dma_addr, GFP_KERNEL | __GFP_ZERO,
					  dma_dev);
	}
	if (!queue)
		return -ENOMEM;

	vring_init(&vring_split->vring, num, queue, vring_align);

	vring_split->queue_dma_addr = dma_addr;
	vring_split->queue_size_in_bytes = vring_size(num, vring_align);

	vring_split->vring_align = vring_align;
	vring_split->may_reduce_num = may_reduce_num;

	return 0;
}

static struct virtqueue *__vring_new_virtqueue_split(unsigned int index,
					       struct vring_virtqueue_split *vring_split,
					       struct virtio_device *vdev,
					       bool weak_barriers,
					       bool context,
					       bool (*notify)(struct virtqueue *),
					       void (*callback)(struct virtqueue *),
					       const char *name,
					       struct device *dma_dev)
{
	struct vring_virtqueue *vq;
	int err;

	vq = kmalloc(sizeof(*vq), GFP_KERNEL);
	if (!vq)
		return NULL;

	vq->packed_ring = false;
	vq->vq.callback = callback;
	vq->vq.vdev = vdev;
	vq->vq.name = name;
	vq->vq.index = index;
	vq->vq.reset = false;
	vq->we_own_ring = false;
	vq->notify = notify;
	vq->weak_barriers = weak_barriers;
#ifdef CONFIG_VIRTIO_HARDEN_NOTIFICATION
	vq->broken = true;
#else
	vq->broken = false;
#endif
	vq->dma_dev = dma_dev;
	vq->use_dma_api = vring_use_dma_api(vdev);
	vq->premapped = false;
	vq->do_unmap = vq->use_dma_api;

	vq->indirect = virtio_has_feature(vdev, VIRTIO_RING_F_INDIRECT_DESC) &&
		!context;
	vq->event = virtio_has_feature(vdev, VIRTIO_RING_F_EVENT_IDX);

	if (virtio_has_feature(vdev, VIRTIO_F_ORDER_PLATFORM))
		vq->weak_barriers = false;

	err = vring_alloc_state_extra_split(vring_split);
	if (err) {
		kfree(vq);
		return NULL;
	}

	virtqueue_vring_init_split(vring_split, vq);

	virtqueue_init(vq, vring_split->vring.num);
	virtqueue_vring_attach_split(vq, vring_split);

	spin_lock(&vdev->vqs_list_lock);
	list_add_tail(&vq->vq.list, &vdev->vqs);
	spin_unlock(&vdev->vqs_list_lock);
	return &vq->vq;
}

static struct virtqueue *vring_create_virtqueue_split(
	unsigned int index,
	unsigned int num,
	unsigned int vring_align,
	struct virtio_device *vdev,
	bool weak_barriers,
	bool may_reduce_num,
	bool context,
	bool (*notify)(struct virtqueue *),
	void (*callback)(struct virtqueue *),
	const char *name,
	struct device *dma_dev)
{
	struct vring_virtqueue_split vring_split = {};
	struct virtqueue *vq;
	int err;

	err = vring_alloc_queue_split(&vring_split, vdev, num, vring_align,
				      may_reduce_num, dma_dev);
	if (err)
		return NULL;

	vq = __vring_new_virtqueue_split(index, &vring_split, vdev, weak_barriers,
				   context, notify, callback, name, dma_dev);
	if (!vq) {
		vring_free_split(&vring_split, vdev, dma_dev);
		return NULL;
	}

	to_vvq(vq)->we_own_ring = true;

	return vq;
}

static int virtqueue_resize_split(struct virtqueue *_vq, u32 num)
{
	struct vring_virtqueue_split vring_split = {};
	struct vring_virtqueue *vq = to_vvq(_vq);
	struct virtio_device *vdev = _vq->vdev;
	int err;

	err = vring_alloc_queue_split(&vring_split, vdev, num,
				      vq->split.vring_align,
				      vq->split.may_reduce_num,
				      vring_dma_dev(vq));
	if (err)
		goto err;

	err = vring_alloc_state_extra_split(&vring_split);
	if (err)
		goto err_state_extra;

	vring_free(&vq->vq);

	virtqueue_vring_init_split(&vring_split, vq);

	virtqueue_init(vq, vring_split.vring.num);
	virtqueue_vring_attach_split(vq, &vring_split);

	return 0;

err_state_extra:
	vring_free_split(&vring_split, vdev, vring_dma_dev(vq));
err:
	virtqueue_reinit_split(vq);
	return -ENOMEM;
}


/*
 * Packed ring specific functions - *_packed().
 */
static bool packed_used_wrap_counter(u16 last_used_idx)
{
	return !!(last_used_idx & (1 << VRING_PACKED_EVENT_F_WRAP_CTR));
}

static u16 packed_last_used(u16 last_used_idx)
{
	return last_used_idx & ~(-(1 << VRING_PACKED_EVENT_F_WRAP_CTR));
}

static void vring_unmap_extra_packed(const struct vring_virtqueue *vq,
				     const struct vring_desc_extra *extra)
{
	u16 flags;

	flags = extra->flags;

	if (flags & VRING_DESC_F_INDIRECT) {
		if (!vq->use_dma_api)
			return;

		dma_unmap_single(vring_dma_dev(vq),
				 extra->addr, extra->len,
				 (flags & VRING_DESC_F_WRITE) ?
				 DMA_FROM_DEVICE : DMA_TO_DEVICE);
	} else {
		if (!vring_need_unmap_buffer(vq, extra))
			return;

		dma_unmap_page(vring_dma_dev(vq),
			       extra->addr, extra->len,
			       (flags & VRING_DESC_F_WRITE) ?
			       DMA_FROM_DEVICE : DMA_TO_DEVICE);
	}
}

static struct vring_packed_desc *alloc_indirect_packed(unsigned int total_sg,
						       gfp_t gfp)
{
	struct vring_desc_extra *extra;
	struct vring_packed_desc *desc;
	int i, size;

	/*
	 * We require lowmem mappings for the descriptors because
	 * otherwise virt_to_phys will give us bogus addresses in the
	 * virtqueue.
	 */
	gfp &= ~__GFP_HIGHMEM;

	size = (sizeof(*desc) + sizeof(*extra)) * total_sg;

	desc = kmalloc(size, gfp);
	if (!desc)
		return NULL;

	extra = (struct vring_desc_extra *)&desc[total_sg];

	for (i = 0; i < total_sg; i++)
		extra[i].next = i + 1;

	return desc;
}

static int virtqueue_add_indirect_packed(struct vring_virtqueue *vq,
					 struct scatterlist *sgs[],
					 unsigned int total_sg,
					 unsigned int out_sgs,
					 unsigned int in_sgs,
					 void *data,
					 bool premapped,
					 gfp_t gfp)
{
	struct vring_desc_extra *extra;
	struct vring_packed_desc *desc;
	struct scatterlist *sg;
	unsigned int i, n, err_idx, len;
	u16 head, id;
	dma_addr_t addr;

	head = vq->packed.next_avail_idx;
	desc = alloc_indirect_packed(total_sg, gfp);
	if (!desc)
		return -ENOMEM;

	extra = (struct vring_desc_extra *)&desc[total_sg];

	if (unlikely(vq->vq.num_free < 1)) {
		pr_debug("Can't add buf len 1 - avail = 0\n");
		kfree(desc);
		END_USE(vq);
		return -ENOSPC;
	}

	i = 0;
	id = vq->free_head;
	BUG_ON(id == vq->packed.vring.num);

	for (n = 0; n < out_sgs + in_sgs; n++) {
		for (sg = sgs[n]; sg; sg = sg_next(sg)) {
			if (vring_map_one_sg(vq, sg, n < out_sgs ?
					     DMA_TO_DEVICE : DMA_FROM_DEVICE,
					     &addr, &len, premapped))
				goto unmap_release;

			desc[i].flags = cpu_to_le16(n < out_sgs ?
						0 : VRING_DESC_F_WRITE);
			desc[i].addr = cpu_to_le64(addr);
			desc[i].len = cpu_to_le32(len);

			if (unlikely(vq->use_dma_api)) {
				extra[i].addr = premapped ? DMA_MAPPING_ERROR : addr;
				extra[i].len = len;
				extra[i].flags = n < out_sgs ?  0 : VRING_DESC_F_WRITE;
			}

			i++;
		}
	}

	/* Now that the indirect table is filled in, map it. */
	addr = vring_map_single(vq, desc,
			total_sg * sizeof(struct vring_packed_desc),
			DMA_TO_DEVICE);
	if (vring_mapping_error(vq, addr))
		goto unmap_release;

	vq->packed.vring.desc[head].addr = cpu_to_le64(addr);
	vq->packed.vring.desc[head].len = cpu_to_le32(total_sg *
				sizeof(struct vring_packed_desc));
	vq->packed.vring.desc[head].id = cpu_to_le16(id);

	if (vq->use_dma_api) {
		vq->packed.desc_extra[id].addr = addr;
		vq->packed.desc_extra[id].len = total_sg *
				sizeof(struct vring_packed_desc);
		vq->packed.desc_extra[id].flags = VRING_DESC_F_INDIRECT |
						  vq->packed.avail_used_flags;
	}

	/*
	 * A driver MUST NOT make the first descriptor in the list
	 * available before all subsequent descriptors comprising
	 * the list are made available.
	 */
	virtio_wmb(vq->weak_barriers);
	vq->packed.vring.desc[head].flags = cpu_to_le16(VRING_DESC_F_INDIRECT |
						vq->packed.avail_used_flags);

	/* We're using some buffers from the free list. */
	vq->vq.num_free -= 1;

	/* Update free pointer */
	n = head + 1;
	if (n >= vq->packed.vring.num) {
		n = 0;
		vq->packed.avail_wrap_counter ^= 1;
		vq->packed.avail_used_flags ^=
				1 << VRING_PACKED_DESC_F_AVAIL |
				1 << VRING_PACKED_DESC_F_USED;
	}
	vq->packed.next_avail_idx = n;
	vq->free_head = vq->packed.desc_extra[id].next;

	/* Store token and indirect buffer state. */
	vq->packed.desc_state[id].num = 1;
	vq->packed.desc_state[id].data = data;
	vq->packed.desc_state[id].indir_desc = desc;
	vq->packed.desc_state[id].last = id;

	vq->num_added += 1;

	pr_debug("Added buffer head %i to %p\n", head, vq);
	END_USE(vq);

	return 0;

unmap_release:
	err_idx = i;

	for (i = 0; i < err_idx; i++)
		vring_unmap_extra_packed(vq, &extra[i]);

	kfree(desc);

	END_USE(vq);
	return -ENOMEM;
}

static inline int virtqueue_add_packed(struct virtqueue *_vq,
				       struct scatterlist *sgs[],
				       unsigned int total_sg,
				       unsigned int out_sgs,
				       unsigned int in_sgs,
				       void *data,
				       void *ctx,
				       bool premapped,
				       gfp_t gfp)
{
	struct vring_virtqueue *vq = to_vvq(_vq);
	struct vring_packed_desc *desc;
	struct scatterlist *sg;
	unsigned int i, n, c, descs_used, err_idx, len;
	__le16 head_flags, flags;
	u16 head, id, prev, curr, avail_used_flags;
	int err;

	START_USE(vq);

	BUG_ON(data == NULL);
	BUG_ON(ctx && vq->indirect);

	if (unlikely(vq->broken)) {
		END_USE(vq);
		return -EIO;
	}

	LAST_ADD_TIME_UPDATE(vq);

	BUG_ON(total_sg == 0);

	if (virtqueue_use_indirect(vq, total_sg)) {
		err = virtqueue_add_indirect_packed(vq, sgs, total_sg, out_sgs,
						    in_sgs, data, premapped, gfp);
		if (err != -ENOMEM) {
			END_USE(vq);
			return err;
		}

		/* fall back on direct */
	}

	head = vq->packed.next_avail_idx;
	avail_used_flags = vq->packed.avail_used_flags;

	WARN_ON_ONCE(total_sg > vq->packed.vring.num && !vq->indirect);

	desc = vq->packed.vring.desc;
	i = head;
	descs_used = total_sg;

	if (unlikely(vq->vq.num_free < descs_used)) {
		pr_debug("Can't add buf len %i - avail = %i\n",
			 descs_used, vq->vq.num_free);
		END_USE(vq);
		return -ENOSPC;
	}

	id = vq->free_head;
	BUG_ON(id == vq->packed.vring.num);

	curr = id;
	c = 0;
	for (n = 0; n < out_sgs + in_sgs; n++) {
		for (sg = sgs[n]; sg; sg = sg_next(sg)) {
			dma_addr_t addr;

			if (vring_map_one_sg(vq, sg, n < out_sgs ?
					     DMA_TO_DEVICE : DMA_FROM_DEVICE,
					     &addr, &len, premapped))
				goto unmap_release;

			flags = cpu_to_le16(vq->packed.avail_used_flags |
				    (++c == total_sg ? 0 : VRING_DESC_F_NEXT) |
				    (n < out_sgs ? 0 : VRING_DESC_F_WRITE));
			if (i == head)
				head_flags = flags;
			else
				desc[i].flags = flags;

			desc[i].addr = cpu_to_le64(addr);
			desc[i].len = cpu_to_le32(len);
			desc[i].id = cpu_to_le16(id);

			if (unlikely(vq->use_dma_api)) {
				vq->packed.desc_extra[curr].addr = premapped ?
					DMA_MAPPING_ERROR : addr;
				vq->packed.desc_extra[curr].len = len;
				vq->packed.desc_extra[curr].flags =
					le16_to_cpu(flags);
			}
			prev = curr;
			curr = vq->packed.desc_extra[curr].next;

			if ((unlikely(++i >= vq->packed.vring.num))) {
				i = 0;
				vq->packed.avail_used_flags ^=
					1 << VRING_PACKED_DESC_F_AVAIL |
					1 << VRING_PACKED_DESC_F_USED;
			}
		}
	}

	if (i <= head)
		vq->packed.avail_wrap_counter ^= 1;

	/* We're using some buffers from the free list. */
	vq->vq.num_free -= descs_used;

	/* Update free pointer */
	vq->packed.next_avail_idx = i;
	vq->free_head = curr;

	/* Store token. */
	vq->packed.desc_state[id].num = descs_used;
	vq->packed.desc_state[id].data = data;
	vq->packed.desc_state[id].indir_desc = ctx;
	vq->packed.desc_state[id].last = prev;

	/*
	 * A driver MUST NOT make the first descriptor in the list
	 * available before all subsequent descriptors comprising
	 * the list are made available.
	 */
	virtio_wmb(vq->weak_barriers);
	vq->packed.vring.desc[head].flags = head_flags;
	vq->num_added += descs_used;

	pr_debug("Added buffer head %i to %p\n", head, vq);
	END_USE(vq);

	return 0;

unmap_release:
	err_idx = i;
	i = head;
	curr = vq->free_head;

	vq->packed.avail_used_flags = avail_used_flags;

	for (n = 0; n < total_sg; n++) {
		if (i == err_idx)
			break;
		vring_unmap_extra_packed(vq, &vq->packed.desc_extra[curr]);
		curr = vq->packed.desc_extra[curr].next;
		i++;
		if (i >= vq->packed.vring.num)
			i = 0;
	}

	END_USE(vq);
	return -EIO;
}

static bool virtqueue_kick_prepare_packed(struct virtqueue *_vq)
{
	struct vring_virtqueue *vq = to_vvq(_vq);
	u16 new, old, off_wrap, flags, wrap_counter, event_idx;
	bool needs_kick;
	union {
		struct {
			__le16 off_wrap;
			__le16 flags;
		};
		u32 u32;
	} snapshot;

	START_USE(vq);

	/*
	 * We need to expose the new flags value before checking notification
	 * suppressions.
	 */
	virtio_mb(vq->weak_barriers);

	old = vq->packed.next_avail_idx - vq->num_added;
	new = vq->packed.next_avail_idx;
	vq->num_added = 0;

	snapshot.u32 = *(u32 *)vq->packed.vring.device;
	flags = le16_to_cpu(snapshot.flags);

	LAST_ADD_TIME_CHECK(vq);
	LAST_ADD_TIME_INVALID(vq);

	if (flags != VRING_PACKED_EVENT_FLAG_DESC) {
		needs_kick = (flags != VRING_PACKED_EVENT_FLAG_DISABLE);
		goto out;
	}

	off_wrap = le16_to_cpu(snapshot.off_wrap);

	wrap_counter = off_wrap >> VRING_PACKED_EVENT_F_WRAP_CTR;
	event_idx = off_wrap & ~(1 << VRING_PACKED_EVENT_F_WRAP_CTR);
	if (wrap_counter != vq->packed.avail_wrap_counter)
		event_idx -= vq->packed.vring.num;

	needs_kick = vring_need_event(event_idx, new, old);
out:
	END_USE(vq);
	return needs_kick;
}

static void detach_buf_packed(struct vring_virtqueue *vq,
			      unsigned int id, void **ctx)
{
	struct vring_desc_state_packed *state = NULL;
	struct vring_packed_desc *desc;
	unsigned int i, curr;

	state = &vq->packed.desc_state[id];

	/* Clear data ptr. */
	state->data = NULL;

	vq->packed.desc_extra[state->last].next = vq->free_head;
	vq->free_head = id;
	vq->vq.num_free += state->num;

	if (unlikely(vq->use_dma_api)) {
		curr = id;
		for (i = 0; i < state->num; i++) {
			vring_unmap_extra_packed(vq,
						 &vq->packed.desc_extra[curr]);
			curr = vq->packed.desc_extra[curr].next;
		}
	}

	if (vq->indirect) {
		struct vring_desc_extra *extra;
		u32 len, num;

		/* Free the indirect table, if any, now that it's unmapped. */
		desc = state->indir_desc;
		if (!desc)
			return;

		if (vq->use_dma_api) {
			len = vq->packed.desc_extra[id].len;
			num = len / sizeof(struct vring_packed_desc);

			extra = (struct vring_desc_extra *)&desc[num];

			for (i = 0; i < num; i++)
				vring_unmap_extra_packed(vq, &extra[i]);
		}
		kfree(desc);
		state->indir_desc = NULL;
	} else if (ctx) {
		*ctx = state->indir_desc;
	}
}

static inline bool is_used_desc_packed(const struct vring_virtqueue *vq,
				       u16 idx, bool used_wrap_counter)
{
	bool avail, used;
	u16 flags;

	flags = le16_to_cpu(vq->packed.vring.desc[idx].flags);
	avail = !!(flags & (1 << VRING_PACKED_DESC_F_AVAIL));
	used = !!(flags & (1 << VRING_PACKED_DESC_F_USED));

	return avail == used && used == used_wrap_counter;
}

static bool more_used_packed(const struct vring_virtqueue *vq)
{
	u16 last_used;
	u16 last_used_idx;
	bool used_wrap_counter;

	last_used_idx = READ_ONCE(vq->last_used_idx);
	last_used = packed_last_used(last_used_idx);
	used_wrap_counter = packed_used_wrap_counter(last_used_idx);
	return is_used_desc_packed(vq, last_used, used_wrap_counter);
}

static void *virtqueue_get_buf_ctx_packed(struct virtqueue *_vq,
					  unsigned int *len,
					  void **ctx)
{
	struct vring_virtqueue *vq = to_vvq(_vq);
	u16 last_used, id, last_used_idx;
	bool used_wrap_counter;
	void *ret;

	START_USE(vq);

	if (unlikely(vq->broken)) {
		END_USE(vq);
		return NULL;
	}

	if (!more_used_packed(vq)) {
		pr_debug("No more buffers in queue\n");
		END_USE(vq);
		return NULL;
	}

	/* Only get used elements after they have been exposed by host. */
	virtio_rmb(vq->weak_barriers);

	last_used_idx = READ_ONCE(vq->last_used_idx);
	used_wrap_counter = packed_used_wrap_counter(last_used_idx);
	last_used = packed_last_used(last_used_idx);
	id = le16_to_cpu(vq->packed.vring.desc[last_used].id);
	*len = le32_to_cpu(vq->packed.vring.desc[last_used].len);

	if (unlikely(id >= vq->packed.vring.num)) {
		BAD_RING(vq, "id %u out of range\n", id);
		return NULL;
	}
	if (unlikely(!vq->packed.desc_state[id].data)) {
		BAD_RING(vq, "id %u is not a head!\n", id);
		return NULL;
	}

	/* detach_buf_packed clears data, so grab it now. */
	ret = vq->packed.desc_state[id].data;
	detach_buf_packed(vq, id, ctx);

	last_used += vq->packed.desc_state[id].num;
	if (unlikely(last_used >= vq->packed.vring.num)) {
		last_used -= vq->packed.vring.num;
		used_wrap_counter ^= 1;
	}

	last_used = (last_used | (used_wrap_counter << VRING_PACKED_EVENT_F_WRAP_CTR));
	WRITE_ONCE(vq->last_used_idx, last_used);

	/*
	 * If we expect an interrupt for the next entry, tell host
	 * by writing event index and flush out the write before
	 * the read in the next get_buf call.
	 */
	if (vq->packed.event_flags_shadow == VRING_PACKED_EVENT_FLAG_DESC)
		virtio_store_mb(vq->weak_barriers,
				&vq->packed.vring.driver->off_wrap,
				cpu_to_le16(vq->last_used_idx));

	LAST_ADD_TIME_INVALID(vq);

	END_USE(vq);
	return ret;
}

static void virtqueue_disable_cb_packed(struct virtqueue *_vq)
{
	struct vring_virtqueue *vq = to_vvq(_vq);

	if (vq->packed.event_flags_shadow != VRING_PACKED_EVENT_FLAG_DISABLE) {
		vq->packed.event_flags_shadow = VRING_PACKED_EVENT_FLAG_DISABLE;

		/*
		 * If device triggered an event already it won't trigger one again:
		 * no need to disable.
		 */
		if (vq->event_triggered)
			return;

		vq->packed.vring.driver->flags =
			cpu_to_le16(vq->packed.event_flags_shadow);
	}
}

static unsigned int virtqueue_enable_cb_prepare_packed(struct virtqueue *_vq)
{
	struct vring_virtqueue *vq = to_vvq(_vq);

	START_USE(vq);

	/*
	 * We optimistically turn back on interrupts, then check if there was
	 * more to do.
	 */

	if (vq->event) {
		vq->packed.vring.driver->off_wrap =
			cpu_to_le16(vq->last_used_idx);
		/*
		 * We need to update event offset and event wrap
		 * counter first before updating event flags.
		 */
		virtio_wmb(vq->weak_barriers);
	}

	if (vq->packed.event_flags_shadow == VRING_PACKED_EVENT_FLAG_DISABLE) {
		vq->packed.event_flags_shadow = vq->event ?
				VRING_PACKED_EVENT_FLAG_DESC :
				VRING_PACKED_EVENT_FLAG_ENABLE;
		vq->packed.vring.driver->flags =
				cpu_to_le16(vq->packed.event_flags_shadow);
	}

	END_USE(vq);
	return vq->last_used_idx;
}

static bool virtqueue_poll_packed(struct virtqueue *_vq, u16 off_wrap)
{
	struct vring_virtqueue *vq = to_vvq(_vq);
	bool wrap_counter;
	u16 used_idx;

	wrap_counter = off_wrap >> VRING_PACKED_EVENT_F_WRAP_CTR;
	used_idx = off_wrap & ~(1 << VRING_PACKED_EVENT_F_WRAP_CTR);

	return is_used_desc_packed(vq, used_idx, wrap_counter);
}

static bool virtqueue_enable_cb_delayed_packed(struct virtqueue *_vq)
{
	struct vring_virtqueue *vq = to_vvq(_vq);
	u16 used_idx, wrap_counter, last_used_idx;
	u16 bufs;

	START_USE(vq);

	/*
	 * We optimistically turn back on interrupts, then check if there was
	 * more to do.
	 */

	if (vq->event) {
		/* TODO: tune this threshold */
		bufs = (vq->packed.vring.num - vq->vq.num_free) * 3 / 4;
		last_used_idx = READ_ONCE(vq->last_used_idx);
		wrap_counter = packed_used_wrap_counter(last_used_idx);

		used_idx = packed_last_used(last_used_idx) + bufs;
		if (used_idx >= vq->packed.vring.num) {
			used_idx -= vq->packed.vring.num;
			wrap_counter ^= 1;
		}

		vq->packed.vring.driver->off_wrap = cpu_to_le16(used_idx |
			(wrap_counter << VRING_PACKED_EVENT_F_WRAP_CTR));

		/*
		 * We need to update event offset and event wrap
		 * counter first before updating event flags.
		 */
		virtio_wmb(vq->weak_barriers);
	}

	if (vq->packed.event_flags_shadow == VRING_PACKED_EVENT_FLAG_DISABLE) {
		vq->packed.event_flags_shadow = vq->event ?
				VRING_PACKED_EVENT_FLAG_DESC :
				VRING_PACKED_EVENT_FLAG_ENABLE;
		vq->packed.vring.driver->flags =
				cpu_to_le16(vq->packed.event_flags_shadow);
	}

	/*
	 * We need to update event suppression structure first
	 * before re-checking for more used buffers.
	 */
	virtio_mb(vq->weak_barriers);

	last_used_idx = READ_ONCE(vq->last_used_idx);
	wrap_counter = packed_used_wrap_counter(last_used_idx);
	used_idx = packed_last_used(last_used_idx);
	if (is_used_desc_packed(vq, used_idx, wrap_counter)) {
		END_USE(vq);
		return false;
	}

	END_USE(vq);
	return true;
}

static void *virtqueue_detach_unused_buf_packed(struct virtqueue *_vq)
{
	struct vring_virtqueue *vq = to_vvq(_vq);
	unsigned int i;
	void *buf;

	START_USE(vq);

	for (i = 0; i < vq->packed.vring.num; i++) {
		if (!vq->packed.desc_state[i].data)
			continue;
		/* detach_buf clears data, so grab it now. */
		buf = vq->packed.desc_state[i].data;
		detach_buf_packed(vq, i, NULL);
		END_USE(vq);
		return buf;
	}
	/* That should have freed everything. */
	BUG_ON(vq->vq.num_free != vq->packed.vring.num);

	END_USE(vq);
	return NULL;
}

static struct vring_desc_extra *vring_alloc_desc_extra(unsigned int num)
{
	struct vring_desc_extra *desc_extra;
	unsigned int i;

	desc_extra = kmalloc_array(num, sizeof(struct vring_desc_extra),
				   GFP_KERNEL);
	if (!desc_extra)
		return NULL;

	memset(desc_extra, 0, num * sizeof(struct vring_desc_extra));

	for (i = 0; i < num - 1; i++)
		desc_extra[i].next = i + 1;

	return desc_extra;
}

static void vring_free_packed(struct vring_virtqueue_packed *vring_packed,
			      struct virtio_device *vdev,
			      struct device *dma_dev)
{
	if (vring_packed->vring.desc)
		vring_free_queue(vdev, vring_packed->ring_size_in_bytes,
				 vring_packed->vring.desc,
				 vring_packed->ring_dma_addr,
				 dma_dev);

	if (vring_packed->vring.driver)
		vring_free_queue(vdev, vring_packed->event_size_in_bytes,
				 vring_packed->vring.driver,
				 vring_packed->driver_event_dma_addr,
				 dma_dev);

	if (vring_packed->vring.device)
		vring_free_queue(vdev, vring_packed->event_size_in_bytes,
				 vring_packed->vring.device,
				 vring_packed->device_event_dma_addr,
				 dma_dev);

	kfree(vring_packed->desc_state);
	kfree(vring_packed->desc_extra);
}

static int vring_alloc_queue_packed(struct vring_virtqueue_packed *vring_packed,
				    struct virtio_device *vdev,
				    u32 num, struct device *dma_dev)
{
	struct vring_packed_desc *ring;
	struct vring_packed_desc_event *driver, *device;
	dma_addr_t ring_dma_addr, driver_event_dma_addr, device_event_dma_addr;
	size_t ring_size_in_bytes, event_size_in_bytes;

	ring_size_in_bytes = num * sizeof(struct vring_packed_desc);

	ring = vring_alloc_queue(vdev, ring_size_in_bytes,
				 &ring_dma_addr,
				 GFP_KERNEL | __GFP_NOWARN | __GFP_ZERO,
				 dma_dev);
	if (!ring)
		goto err;

	vring_packed->vring.desc         = ring;
	vring_packed->ring_dma_addr      = ring_dma_addr;
	vring_packed->ring_size_in_bytes = ring_size_in_bytes;

	event_size_in_bytes = sizeof(struct vring_packed_desc_event);

	driver = vring_alloc_queue(vdev, event_size_in_bytes,
				   &driver_event_dma_addr,
				   GFP_KERNEL | __GFP_NOWARN | __GFP_ZERO,
				   dma_dev);
	if (!driver)
		goto err;

	vring_packed->vring.driver          = driver;
	vring_packed->event_size_in_bytes   = event_size_in_bytes;
	vring_packed->driver_event_dma_addr = driver_event_dma_addr;

	device = vring_alloc_queue(vdev, event_size_in_bytes,
				   &device_event_dma_addr,
				   GFP_KERNEL | __GFP_NOWARN | __GFP_ZERO,
				   dma_dev);
	if (!device)
		goto err;

	vring_packed->vring.device          = device;
	vring_packed->device_event_dma_addr = device_event_dma_addr;

	vring_packed->vring.num = num;

	return 0;

err:
	vring_free_packed(vring_packed, vdev, dma_dev);
	return -ENOMEM;
}

static int vring_alloc_state_extra_packed(struct vring_virtqueue_packed *vring_packed)
{
	struct vring_desc_state_packed *state;
	struct vring_desc_extra *extra;
	u32 num = vring_packed->vring.num;

	state = kmalloc_array(num, sizeof(struct vring_desc_state_packed), GFP_KERNEL);
	if (!state)
		goto err_desc_state;

	memset(state, 0, num * sizeof(struct vring_desc_state_packed));

	extra = vring_alloc_desc_extra(num);
	if (!extra)
		goto err_desc_extra;

	vring_packed->desc_state = state;
	vring_packed->desc_extra = extra;

	return 0;

err_desc_extra:
	kfree(state);
err_desc_state:
	return -ENOMEM;
}

static void virtqueue_vring_init_packed(struct vring_virtqueue_packed *vring_packed,
					bool callback)
{
	vring_packed->next_avail_idx = 0;
	vring_packed->avail_wrap_counter = 1;
	vring_packed->event_flags_shadow = 0;
	vring_packed->avail_used_flags = 1 << VRING_PACKED_DESC_F_AVAIL;

	/* No callback?  Tell other side not to bother us. */
	if (!callback) {
		vring_packed->event_flags_shadow = VRING_PACKED_EVENT_FLAG_DISABLE;
		vring_packed->vring.driver->flags =
			cpu_to_le16(vring_packed->event_flags_shadow);
	}
}

static void virtqueue_vring_attach_packed(struct vring_virtqueue *vq,
					  struct vring_virtqueue_packed *vring_packed)
{
	vq->packed = *vring_packed;

	/* Put everything in free lists. */
	vq->free_head = 0;
}

static void virtqueue_reinit_packed(struct vring_virtqueue *vq)
{
	memset(vq->packed.vring.device, 0, vq->packed.event_size_in_bytes);
	memset(vq->packed.vring.driver, 0, vq->packed.event_size_in_bytes);

	/* we need to reset the desc.flags. For more, see is_used_desc_packed() */
	memset(vq->packed.vring.desc, 0, vq->packed.ring_size_in_bytes);

	virtqueue_init(vq, vq->packed.vring.num);
	virtqueue_vring_init_packed(&vq->packed, !!vq->vq.callback);
}

static struct virtqueue *__vring_new_virtqueue_packed(unsigned int index,
					       struct vring_virtqueue_packed *vring_packed,
					       struct virtio_device *vdev,
					       bool weak_barriers,
					       bool context,
					       bool (*notify)(struct virtqueue *),
					       void (*callback)(struct virtqueue *),
					       const char *name,
					       struct device *dma_dev)
{
	struct vring_virtqueue *vq;
	int err;

	vq = kmalloc(sizeof(*vq), GFP_KERNEL);
	if (!vq)
		return NULL;

	vq->vq.callback = callback;
	vq->vq.vdev = vdev;
	vq->vq.name = name;
	vq->vq.index = index;
	vq->vq.reset = false;
	vq->we_own_ring = false;
	vq->notify = notify;
	vq->weak_barriers = weak_barriers;
#ifdef CONFIG_VIRTIO_HARDEN_NOTIFICATION
	vq->broken = true;
#else
	vq->broken = false;
#endif
	vq->packed_ring = true;
	vq->dma_dev = dma_dev;
	vq->use_dma_api = vring_use_dma_api(vdev);

	vq->indirect = virtio_has_feature(vdev, VIRTIO_RING_F_INDIRECT_DESC) &&
		!context;
	vq->event = virtio_has_feature(vdev, VIRTIO_RING_F_EVENT_IDX);

	if (virtio_has_feature(vdev, VIRTIO_F_ORDER_PLATFORM))
		vq->weak_barriers = false;

	err = vring_alloc_state_extra_packed(vring_packed);
	if (err) {
		kfree(vq);
		return NULL;
	}

	virtqueue_vring_init_packed(vring_packed, !!callback);

	virtqueue_init(vq, vring_packed->vring.num);
	virtqueue_vring_attach_packed(vq, vring_packed);

	spin_lock(&vdev->vqs_list_lock);
	list_add_tail(&vq->vq.list, &vdev->vqs);
	spin_unlock(&vdev->vqs_list_lock);
	return &vq->vq;
}

static struct virtqueue *vring_create_virtqueue_packed(
	unsigned int index,
	unsigned int num,
	unsigned int vring_align,
	struct virtio_device *vdev,
	bool weak_barriers,
	bool may_reduce_num,
	bool context,
	bool (*notify)(struct virtqueue *),
	void (*callback)(struct virtqueue *),
	const char *name,
	struct device *dma_dev)
{
	struct vring_virtqueue_packed vring_packed = {};
	struct virtqueue *vq;

	if (vring_alloc_queue_packed(&vring_packed, vdev, num, dma_dev))
		return NULL;

	vq = __vring_new_virtqueue_packed(index, &vring_packed, vdev, weak_barriers,
					context, notify, callback, name, dma_dev);
	if (!vq) {
		vring_free_packed(&vring_packed, vdev, dma_dev);
		return NULL;
	}

	to_vvq(vq)->we_own_ring = true;

	return vq;
}

static int virtqueue_resize_packed(struct virtqueue *_vq, u32 num)
{
	struct vring_virtqueue_packed vring_packed = {};
	struct vring_virtqueue *vq = to_vvq(_vq);
	struct virtio_device *vdev = _vq->vdev;
	int err;

	if (vring_alloc_queue_packed(&vring_packed, vdev, num, vring_dma_dev(vq)))
		goto err_ring;

	err = vring_alloc_state_extra_packed(&vring_packed);
	if (err)
		goto err_state_extra;

	vring_free(&vq->vq);

	virtqueue_vring_init_packed(&vring_packed, !!vq->vq.callback);

	virtqueue_init(vq, vring_packed.vring.num);
	virtqueue_vring_attach_packed(vq, &vring_packed);

	return 0;

err_state_extra:
	vring_free_packed(&vring_packed, vdev, vring_dma_dev(vq));
err_ring:
	virtqueue_reinit_packed(vq);
	return -ENOMEM;
}

static int virtqueue_disable_and_recycle(struct virtqueue *_vq,
					 void (*recycle)(struct virtqueue *vq, void *buf))
{
	struct vring_virtqueue *vq = to_vvq(_vq);
	struct virtio_device *vdev = vq->vq.vdev;
	void *buf;
	int err;

	if (!vq->we_own_ring)
		return -EPERM;

	if (!vdev->config->disable_vq_and_reset)
		return -ENOENT;

	if (!vdev->config->enable_vq_after_reset)
		return -ENOENT;

	err = vdev->config->disable_vq_and_reset(_vq);
	if (err)
		return err;

	while ((buf = virtqueue_detach_unused_buf(_vq)) != NULL)
		recycle(_vq, buf);

	return 0;
}

static int virtqueue_enable_after_reset(struct virtqueue *_vq)
{
	struct vring_virtqueue *vq = to_vvq(_vq);
	struct virtio_device *vdev = vq->vq.vdev;

	if (vdev->config->enable_vq_after_reset(_vq))
		return -EBUSY;

	return 0;
}

/*
 * Generic functions and exported symbols.
 */

static inline int virtqueue_add(struct virtqueue *_vq,
				struct scatterlist *sgs[],
				unsigned int total_sg,
				unsigned int out_sgs,
				unsigned int in_sgs,
				void *data,
				void *ctx,
				bool premapped,
				gfp_t gfp)
{
	struct vring_virtqueue *vq = to_vvq(_vq);

	return vq->packed_ring ? virtqueue_add_packed(_vq, sgs, total_sg,
					out_sgs, in_sgs, data, ctx, premapped, gfp) :
				 virtqueue_add_split(_vq, sgs, total_sg,
					out_sgs, in_sgs, data, ctx, premapped, gfp);
}

/**
 * virtqueue_add_sgs - expose buffers to other end
 * @_vq: the struct virtqueue we're talking about.
 * @sgs: array of terminated scatterlists.
 * @out_sgs: the number of scatterlists readable by other side
 * @in_sgs: the number of scatterlists which are writable (after readable ones)
 * @data: the token identifying the buffer.
 * @gfp: how to do memory allocations (if necessary).
 *
 * Caller must ensure we don't call this with other virtqueue operations
 * at the same time (except where noted).
 *
 * Returns zero or a negative error (ie. ENOSPC, ENOMEM, EIO).
 */
int virtqueue_add_sgs(struct virtqueue *_vq,
		      struct scatterlist *sgs[],
		      unsigned int out_sgs,
		      unsigned int in_sgs,
		      void *data,
		      gfp_t gfp)
{
	unsigned int i, total_sg = 0;

	/* Count them first. */
	for (i = 0; i < out_sgs + in_sgs; i++) {
		struct scatterlist *sg;

		for (sg = sgs[i]; sg; sg = sg_next(sg))
			total_sg++;
	}
	return virtqueue_add(_vq, sgs, total_sg, out_sgs, in_sgs,
			     data, NULL, false, gfp);
}
EXPORT_SYMBOL_GPL(virtqueue_add_sgs);

/**
 * virtqueue_add_outbuf - expose output buffers to other end
 * @vq: the struct virtqueue we're talking about.
 * @sg: scatterlist (must be well-formed and terminated!)
 * @num: the number of entries in @sg readable by other side
 * @data: the token identifying the buffer.
 * @gfp: how to do memory allocations (if necessary).
 *
 * Caller must ensure we don't call this with other virtqueue operations
 * at the same time (except where noted).
 *
 * Returns zero or a negative error (ie. ENOSPC, ENOMEM, EIO).
 */
int virtqueue_add_outbuf(struct virtqueue *vq,
			 struct scatterlist *sg, unsigned int num,
			 void *data,
			 gfp_t gfp)
{
	return virtqueue_add(vq, &sg, num, 1, 0, data, NULL, false, gfp);
}
EXPORT_SYMBOL_GPL(virtqueue_add_outbuf);

/**
 * virtqueue_add_outbuf_premapped - expose output buffers to other end
 * @vq: the struct virtqueue we're talking about.
 * @sg: scatterlist (must be well-formed and terminated!)
 * @num: the number of entries in @sg readable by other side
 * @data: the token identifying the buffer.
 * @gfp: how to do memory allocations (if necessary).
 *
 * Caller must ensure we don't call this with other virtqueue operations
 * at the same time (except where noted).
 *
 * Return:
 * Returns zero or a negative error (ie. ENOSPC, ENOMEM, EIO).
 */
int virtqueue_add_outbuf_premapped(struct virtqueue *vq,
				   struct scatterlist *sg, unsigned int num,
				   void *data,
				   gfp_t gfp)
{
	return virtqueue_add(vq, &sg, num, 1, 0, data, NULL, true, gfp);
}
EXPORT_SYMBOL_GPL(virtqueue_add_outbuf_premapped);

/**
 * virtqueue_add_inbuf - expose input buffers to other end
 * @vq: the struct virtqueue we're talking about.
 * @sg: scatterlist (must be well-formed and terminated!)
 * @num: the number of entries in @sg writable by other side
 * @data: the token identifying the buffer.
 * @gfp: how to do memory allocations (if necessary).
 *
 * Caller must ensure we don't call this with other virtqueue operations
 * at the same time (except where noted).
 *
 * Returns zero or a negative error (ie. ENOSPC, ENOMEM, EIO).
 */
int virtqueue_add_inbuf(struct virtqueue *vq,
			struct scatterlist *sg, unsigned int num,
			void *data,
			gfp_t gfp)
{
	return virtqueue_add(vq, &sg, num, 0, 1, data, NULL, false, gfp);
}
EXPORT_SYMBOL_GPL(virtqueue_add_inbuf);

/**
 * virtqueue_add_inbuf_ctx - expose input buffers to other end
 * @vq: the struct virtqueue we're talking about.
 * @sg: scatterlist (must be well-formed and terminated!)
 * @num: the number of entries in @sg writable by other side
 * @data: the token identifying the buffer.
 * @ctx: extra context for the token
 * @gfp: how to do memory allocations (if necessary).
 *
 * Caller must ensure we don't call this with other virtqueue operations
 * at the same time (except where noted).
 *
 * Returns zero or a negative error (ie. ENOSPC, ENOMEM, EIO).
 */
int virtqueue_add_inbuf_ctx(struct virtqueue *vq,
			struct scatterlist *sg, unsigned int num,
			void *data,
			void *ctx,
			gfp_t gfp)
{
	return virtqueue_add(vq, &sg, num, 0, 1, data, ctx, false, gfp);
}
EXPORT_SYMBOL_GPL(virtqueue_add_inbuf_ctx);

/**
 * virtqueue_add_inbuf_premapped - expose input buffers to other end
 * @vq: the struct virtqueue we're talking about.
 * @sg: scatterlist (must be well-formed and terminated!)
 * @num: the number of entries in @sg writable by other side
 * @data: the token identifying the buffer.
 * @ctx: extra context for the token
 * @gfp: how to do memory allocations (if necessary).
 *
 * Caller must ensure we don't call this with other virtqueue operations
 * at the same time (except where noted).
 *
 * Return:
 * Returns zero or a negative error (ie. ENOSPC, ENOMEM, EIO).
 */
int virtqueue_add_inbuf_premapped(struct virtqueue *vq,
				  struct scatterlist *sg, unsigned int num,
				  void *data,
				  void *ctx,
				  gfp_t gfp)
{
	return virtqueue_add(vq, &sg, num, 0, 1, data, ctx, true, gfp);
}
EXPORT_SYMBOL_GPL(virtqueue_add_inbuf_premapped);

/**
 * virtqueue_dma_dev - get the dma dev
 * @_vq: the struct virtqueue we're talking about.
 *
 * Returns the dma dev. That can been used for dma api.
 */
struct device *virtqueue_dma_dev(struct virtqueue *_vq)
{
	struct vring_virtqueue *vq = to_vvq(_vq);

	if (vq->use_dma_api)
		return vring_dma_dev(vq);
	else
		return NULL;
}
EXPORT_SYMBOL_GPL(virtqueue_dma_dev);

/**
 * virtqueue_kick_prepare - first half of split virtqueue_kick call.
 * @_vq: the struct virtqueue
 *
 * Instead of virtqueue_kick(), you can do:
 *	if (virtqueue_kick_prepare(vq))
 *		virtqueue_notify(vq);
 *
 * This is sometimes useful because the virtqueue_kick_prepare() needs
 * to be serialized, but the actual virtqueue_notify() call does not.
 */
bool virtqueue_kick_prepare(struct virtqueue *_vq)
{
	struct vring_virtqueue *vq = to_vvq(_vq);

	return vq->packed_ring ? virtqueue_kick_prepare_packed(_vq) :
				 virtqueue_kick_prepare_split(_vq);
}
EXPORT_SYMBOL_GPL(virtqueue_kick_prepare);

/**
 * virtqueue_notify - second half of split virtqueue_kick call.
 * @_vq: the struct virtqueue
 *
 * This does not need to be serialized.
 *
 * Returns false if host notify failed or queue is broken, otherwise true.
 */
bool virtqueue_notify(struct virtqueue *_vq)
{
	struct vring_virtqueue *vq = to_vvq(_vq);

	if (unlikely(vq->broken))
		return false;

	/* Prod other side to tell it about changes. */
	if (!vq->notify(_vq)) {
		vq->broken = true;
		return false;
	}
	return true;
}
EXPORT_SYMBOL_GPL(virtqueue_notify);

/**
 * virtqueue_kick - update after add_buf
 * @vq: the struct virtqueue
 *
 * After one or more virtqueue_add_* calls, invoke this to kick
 * the other side.
 *
 * Caller must ensure we don't call this with other virtqueue
 * operations at the same time (except where noted).
 *
 * Returns false if kick failed, otherwise true.
 */
bool virtqueue_kick(struct virtqueue *vq)
{
	if (virtqueue_kick_prepare(vq))
		return virtqueue_notify(vq);
	return true;
}
EXPORT_SYMBOL_GPL(virtqueue_kick);

/**
 * virtqueue_get_buf_ctx - get the next used buffer
 * @_vq: the struct virtqueue we're talking about.
 * @len: the length written into the buffer
 * @ctx: extra context for the token
 *
 * If the device wrote data into the buffer, @len will be set to the
 * amount written.  This means you don't need to clear the buffer
 * beforehand to ensure there's no data leakage in the case of short
 * writes.
 *
 * Caller must ensure we don't call this with other virtqueue
 * operations at the same time (except where noted).
 *
 * Returns NULL if there are no used buffers, or the "data" token
 * handed to virtqueue_add_*().
 */
void *virtqueue_get_buf_ctx(struct virtqueue *_vq, unsigned int *len,
			    void **ctx)
{
	struct vring_virtqueue *vq = to_vvq(_vq);

	return vq->packed_ring ? virtqueue_get_buf_ctx_packed(_vq, len, ctx) :
				 virtqueue_get_buf_ctx_split(_vq, len, ctx);
}
EXPORT_SYMBOL_GPL(virtqueue_get_buf_ctx);

void *virtqueue_get_buf(struct virtqueue *_vq, unsigned int *len)
{
	return virtqueue_get_buf_ctx(_vq, len, NULL);
}
EXPORT_SYMBOL_GPL(virtqueue_get_buf);
/**
 * virtqueue_disable_cb - disable callbacks
 * @_vq: the struct virtqueue we're talking about.
 *
 * Note that this is not necessarily synchronous, hence unreliable and only
 * useful as an optimization.
 *
 * Unlike other operations, this need not be serialized.
 */
void virtqueue_disable_cb(struct virtqueue *_vq)
{
	struct vring_virtqueue *vq = to_vvq(_vq);

	if (vq->packed_ring)
		virtqueue_disable_cb_packed(_vq);
	else
		virtqueue_disable_cb_split(_vq);
}
EXPORT_SYMBOL_GPL(virtqueue_disable_cb);

/**
 * virtqueue_enable_cb_prepare - restart callbacks after disable_cb
 * @_vq: the struct virtqueue we're talking about.
 *
 * This re-enables callbacks; it returns current queue state
 * in an opaque unsigned value. This value should be later tested by
 * virtqueue_poll, to detect a possible race between the driver checking for
 * more work, and enabling callbacks.
 *
 * Caller must ensure we don't call this with other virtqueue
 * operations at the same time (except where noted).
 */
unsigned int virtqueue_enable_cb_prepare(struct virtqueue *_vq)
{
	struct vring_virtqueue *vq = to_vvq(_vq);

	if (vq->event_triggered)
		vq->event_triggered = false;

	return vq->packed_ring ? virtqueue_enable_cb_prepare_packed(_vq) :
				 virtqueue_enable_cb_prepare_split(_vq);
}
EXPORT_SYMBOL_GPL(virtqueue_enable_cb_prepare);

/**
 * virtqueue_poll - query pending used buffers
 * @_vq: the struct virtqueue we're talking about.
 * @last_used_idx: virtqueue state (from call to virtqueue_enable_cb_prepare).
 *
 * Returns "true" if there are pending used buffers in the queue.
 *
 * This does not need to be serialized.
 */
bool virtqueue_poll(struct virtqueue *_vq, unsigned int last_used_idx)
{
	struct vring_virtqueue *vq = to_vvq(_vq);

	if (unlikely(vq->broken))
		return false;

	virtio_mb(vq->weak_barriers);
	return vq->packed_ring ? virtqueue_poll_packed(_vq, last_used_idx) :
				 virtqueue_poll_split(_vq, last_used_idx);
}
EXPORT_SYMBOL_GPL(virtqueue_poll);

/**
 * virtqueue_enable_cb - restart callbacks after disable_cb.
 * @_vq: the struct virtqueue we're talking about.
 *
 * This re-enables callbacks; it returns "false" if there are pending
 * buffers in the queue, to detect a possible race between the driver
 * checking for more work, and enabling callbacks.
 *
 * Caller must ensure we don't call this with other virtqueue
 * operations at the same time (except where noted).
 */
bool virtqueue_enable_cb(struct virtqueue *_vq)
{
	unsigned int last_used_idx = virtqueue_enable_cb_prepare(_vq);

	return !virtqueue_poll(_vq, last_used_idx);
}
EXPORT_SYMBOL_GPL(virtqueue_enable_cb);

/**
 * virtqueue_enable_cb_delayed - restart callbacks after disable_cb.
 * @_vq: the struct virtqueue we're talking about.
 *
 * This re-enables callbacks but hints to the other side to delay
 * interrupts until most of the available buffers have been processed;
 * it returns "false" if there are many pending buffers in the queue,
 * to detect a possible race between the driver checking for more work,
 * and enabling callbacks.
 *
 * Caller must ensure we don't call this with other virtqueue
 * operations at the same time (except where noted).
 */
bool virtqueue_enable_cb_delayed(struct virtqueue *_vq)
{
	struct vring_virtqueue *vq = to_vvq(_vq);

	if (vq->event_triggered)
		vq->event_triggered = false;

	return vq->packed_ring ? virtqueue_enable_cb_delayed_packed(_vq) :
				 virtqueue_enable_cb_delayed_split(_vq);
}
EXPORT_SYMBOL_GPL(virtqueue_enable_cb_delayed);

/**
 * virtqueue_detach_unused_buf - detach first unused buffer
 * @_vq: the struct virtqueue we're talking about.
 *
 * Returns NULL or the "data" token handed to virtqueue_add_*().
 * This is not valid on an active queue; it is useful for device
 * shutdown or the reset queue.
 */
void *virtqueue_detach_unused_buf(struct virtqueue *_vq)
{
	struct vring_virtqueue *vq = to_vvq(_vq);

	return vq->packed_ring ? virtqueue_detach_unused_buf_packed(_vq) :
				 virtqueue_detach_unused_buf_split(_vq);
}
EXPORT_SYMBOL_GPL(virtqueue_detach_unused_buf);

static inline bool more_used(const struct vring_virtqueue *vq)
{
	return vq->packed_ring ? more_used_packed(vq) : more_used_split(vq);
}

/**
 * vring_interrupt - notify a virtqueue on an interrupt
 * @irq: the IRQ number (ignored)
 * @_vq: the struct virtqueue to notify
 *
 * Calls the callback function of @_vq to process the virtqueue
 * notification.
 */
irqreturn_t vring_interrupt(int irq, void *_vq)
{
	struct vring_virtqueue *vq = to_vvq(_vq);

	if (!more_used(vq)) {
		pr_debug("virtqueue interrupt with no work for %p\n", vq);
		return IRQ_NONE;
	}

	if (unlikely(vq->broken)) {
#ifdef CONFIG_VIRTIO_HARDEN_NOTIFICATION
		dev_warn_once(&vq->vq.vdev->dev,
			      "virtio vring IRQ raised before DRIVER_OK");
		return IRQ_NONE;
#else
		return IRQ_HANDLED;
#endif
	}

	/* Just a hint for performance: so it's ok that this can be racy! */
	if (vq->event)
		data_race(vq->event_triggered = true);

	pr_debug("virtqueue callback for %p (%p)\n", vq, vq->vq.callback);
	if (vq->vq.callback)
		vq->vq.callback(&vq->vq);

	return IRQ_HANDLED;
}
EXPORT_SYMBOL_GPL(vring_interrupt);

<<<<<<< HEAD
/* Only available for split ring */
static struct virtqueue *__vring_new_virtqueue(unsigned int index,
					       struct vring_virtqueue_split *vring_split,
					       struct virtio_device *vdev,
					       bool weak_barriers,
					       bool context,
					       bool (*notify)(struct virtqueue *),
					       void (*callback)(struct virtqueue *),
					       const char *name,
					       struct device *dma_dev)
{
	struct vring_virtqueue *vq;
	int err;

	if (virtio_has_feature(vdev, VIRTIO_F_RING_PACKED))
		return NULL;

	vq = kmalloc(sizeof(*vq), GFP_KERNEL);
	if (!vq)
		return NULL;

	vq->packed_ring = false;
	vq->vq.callback = callback;
	vq->vq.vdev = vdev;
	vq->vq.name = name;
	vq->vq.index = index;
	vq->vq.reset = false;
	vq->we_own_ring = false;
	vq->notify = notify;
	vq->weak_barriers = weak_barriers;
#ifdef CONFIG_VIRTIO_HARDEN_NOTIFICATION
	vq->broken = true;
#else
	vq->broken = false;
#endif
	vq->dma_dev = dma_dev;
	vq->use_dma_api = vring_use_dma_api(vdev);
=======
>>>>>>> 6a39bb15


struct virtqueue *vring_create_virtqueue(
	unsigned int index,
	unsigned int num,
	unsigned int vring_align,
	struct virtio_device *vdev,
	bool weak_barriers,
	bool may_reduce_num,
	bool context,
	bool (*notify)(struct virtqueue *),
	void (*callback)(struct virtqueue *),
	const char *name)
{

	if (virtio_has_feature(vdev, VIRTIO_F_RING_PACKED))
		return vring_create_virtqueue_packed(index, num, vring_align,
				vdev, weak_barriers, may_reduce_num,
				context, notify, callback, name, vdev->dev.parent);

	return vring_create_virtqueue_split(index, num, vring_align,
			vdev, weak_barriers, may_reduce_num,
			context, notify, callback, name, vdev->dev.parent);
}
EXPORT_SYMBOL_GPL(vring_create_virtqueue);

struct virtqueue *vring_create_virtqueue_dma(
	unsigned int index,
	unsigned int num,
	unsigned int vring_align,
	struct virtio_device *vdev,
	bool weak_barriers,
	bool may_reduce_num,
	bool context,
	bool (*notify)(struct virtqueue *),
	void (*callback)(struct virtqueue *),
	const char *name,
	struct device *dma_dev)
{

	if (virtio_has_feature(vdev, VIRTIO_F_RING_PACKED))
		return vring_create_virtqueue_packed(index, num, vring_align,
				vdev, weak_barriers, may_reduce_num,
				context, notify, callback, name, dma_dev);

	return vring_create_virtqueue_split(index, num, vring_align,
			vdev, weak_barriers, may_reduce_num,
			context, notify, callback, name, dma_dev);
}
EXPORT_SYMBOL_GPL(vring_create_virtqueue_dma);

/**
 * virtqueue_resize - resize the vring of vq
 * @_vq: the struct virtqueue we're talking about.
 * @num: new ring num
 * @recycle: callback to recycle unused buffers
 *
 * When it is really necessary to create a new vring, it will set the current vq
 * into the reset state. Then call the passed callback to recycle the buffer
 * that is no longer used. Only after the new vring is successfully created, the
 * old vring will be released.
 *
 * Caller must ensure we don't call this with other virtqueue operations
 * at the same time (except where noted).
 *
 * Returns zero or a negative error.
 * 0: success.
 * -ENOMEM: Failed to allocate a new ring, fall back to the original ring size.
 *  vq can still work normally
 * -EBUSY: Failed to sync with device, vq may not work properly
 * -ENOENT: Transport or device not supported
 * -E2BIG/-EINVAL: num error
 * -EPERM: Operation not permitted
 *
 */
int virtqueue_resize(struct virtqueue *_vq, u32 num,
		     void (*recycle)(struct virtqueue *vq, void *buf))
{
	struct vring_virtqueue *vq = to_vvq(_vq);
	int err;

	if (num > vq->vq.num_max)
		return -E2BIG;

	if (!num)
		return -EINVAL;

	if ((vq->packed_ring ? vq->packed.vring.num : vq->split.vring.num) == num)
		return 0;

	err = virtqueue_disable_and_recycle(_vq, recycle);
	if (err)
		return err;

	if (vq->packed_ring)
		err = virtqueue_resize_packed(_vq, num);
	else
		err = virtqueue_resize_split(_vq, num);

	return virtqueue_enable_after_reset(_vq);
}
EXPORT_SYMBOL_GPL(virtqueue_resize);

/**
 * virtqueue_reset - detach and recycle all unused buffers
 * @_vq: the struct virtqueue we're talking about.
 * @recycle: callback to recycle unused buffers
 *
 * Caller must ensure we don't call this with other virtqueue operations
 * at the same time (except where noted).
 *
 * Returns zero or a negative error.
 * 0: success.
 * -EBUSY: Failed to sync with device, vq may not work properly
 * -ENOENT: Transport or device not supported
 * -EPERM: Operation not permitted
 */
int virtqueue_reset(struct virtqueue *_vq,
		    void (*recycle)(struct virtqueue *vq, void *buf))
{
	struct vring_virtqueue *vq = to_vvq(_vq);
	int err;

	err = virtqueue_disable_and_recycle(_vq, recycle);
	if (err)
		return err;

	if (vq->packed_ring)
		virtqueue_reinit_packed(vq);
	else
		virtqueue_reinit_split(vq);

	return virtqueue_enable_after_reset(_vq);
}
EXPORT_SYMBOL_GPL(virtqueue_reset);

struct virtqueue *vring_new_virtqueue(unsigned int index,
				      unsigned int num,
				      unsigned int vring_align,
				      struct virtio_device *vdev,
				      bool weak_barriers,
				      bool context,
				      void *pages,
				      bool (*notify)(struct virtqueue *vq),
				      void (*callback)(struct virtqueue *vq),
				      const char *name)
{
	struct vring_virtqueue_split vring_split = {};

	if (virtio_has_feature(vdev, VIRTIO_F_RING_PACKED)) {
		struct vring_virtqueue_packed vring_packed = {};

		vring_packed.vring.num = num;
		vring_packed.vring.desc = pages;
		return __vring_new_virtqueue_packed(index, &vring_packed,
						    vdev, weak_barriers,
						    context, notify, callback,
						    name, vdev->dev.parent);
	}

	vring_init(&vring_split.vring, num, pages, vring_align);
	return __vring_new_virtqueue_split(index, &vring_split, vdev, weak_barriers,
				     context, notify, callback, name,
				     vdev->dev.parent);
}
EXPORT_SYMBOL_GPL(vring_new_virtqueue);

static void vring_free(struct virtqueue *_vq)
{
	struct vring_virtqueue *vq = to_vvq(_vq);

	if (vq->we_own_ring) {
		if (vq->packed_ring) {
			vring_free_queue(vq->vq.vdev,
					 vq->packed.ring_size_in_bytes,
					 vq->packed.vring.desc,
					 vq->packed.ring_dma_addr,
					 vring_dma_dev(vq));

			vring_free_queue(vq->vq.vdev,
					 vq->packed.event_size_in_bytes,
					 vq->packed.vring.driver,
					 vq->packed.driver_event_dma_addr,
					 vring_dma_dev(vq));

			vring_free_queue(vq->vq.vdev,
					 vq->packed.event_size_in_bytes,
					 vq->packed.vring.device,
					 vq->packed.device_event_dma_addr,
					 vring_dma_dev(vq));

			kfree(vq->packed.desc_state);
			kfree(vq->packed.desc_extra);
		} else {
			vring_free_queue(vq->vq.vdev,
					 vq->split.queue_size_in_bytes,
					 vq->split.vring.desc,
					 vq->split.queue_dma_addr,
					 vring_dma_dev(vq));
		}
	}
	if (!vq->packed_ring) {
		kfree(vq->split.desc_state);
		kfree(vq->split.desc_extra);
	}
}

void vring_del_virtqueue(struct virtqueue *_vq)
{
	struct vring_virtqueue *vq = to_vvq(_vq);

	spin_lock(&vq->vq.vdev->vqs_list_lock);
	list_del(&_vq->list);
	spin_unlock(&vq->vq.vdev->vqs_list_lock);

	vring_free(_vq);

	kfree(vq);
}
EXPORT_SYMBOL_GPL(vring_del_virtqueue);

u32 vring_notification_data(struct virtqueue *_vq)
{
	struct vring_virtqueue *vq = to_vvq(_vq);
	u16 next;

	if (vq->packed_ring)
		next = (vq->packed.next_avail_idx &
				~(-(1 << VRING_PACKED_EVENT_F_WRAP_CTR))) |
			vq->packed.avail_wrap_counter <<
				VRING_PACKED_EVENT_F_WRAP_CTR;
	else
		next = vq->split.avail_idx_shadow;

	return next << 16 | _vq->index;
}
EXPORT_SYMBOL_GPL(vring_notification_data);

/* Manipulates transport-specific feature bits. */
void vring_transport_features(struct virtio_device *vdev)
{
	unsigned int i;

	for (i = VIRTIO_TRANSPORT_F_START; i < VIRTIO_TRANSPORT_F_END; i++) {
		switch (i) {
		case VIRTIO_RING_F_INDIRECT_DESC:
			break;
		case VIRTIO_RING_F_EVENT_IDX:
			break;
		case VIRTIO_F_VERSION_1:
			break;
		case VIRTIO_F_ACCESS_PLATFORM:
			break;
		case VIRTIO_F_RING_PACKED:
			break;
		case VIRTIO_F_ORDER_PLATFORM:
			break;
		case VIRTIO_F_NOTIFICATION_DATA:
			break;
		default:
			/* We don't understand this bit. */
			__virtio_clear_bit(vdev, i);
		}
	}
}
EXPORT_SYMBOL_GPL(vring_transport_features);

/**
 * virtqueue_get_vring_size - return the size of the virtqueue's vring
 * @_vq: the struct virtqueue containing the vring of interest.
 *
 * Returns the size of the vring.  This is mainly used for boasting to
 * userspace.  Unlike other operations, this need not be serialized.
 */
unsigned int virtqueue_get_vring_size(const struct virtqueue *_vq)
{

	const struct vring_virtqueue *vq = to_vvq(_vq);

	return vq->packed_ring ? vq->packed.vring.num : vq->split.vring.num;
}
EXPORT_SYMBOL_GPL(virtqueue_get_vring_size);

/*
 * This function should only be called by the core, not directly by the driver.
 */
void __virtqueue_break(struct virtqueue *_vq)
{
	struct vring_virtqueue *vq = to_vvq(_vq);

	/* Pairs with READ_ONCE() in virtqueue_is_broken(). */
	WRITE_ONCE(vq->broken, true);
}
EXPORT_SYMBOL_GPL(__virtqueue_break);

/*
 * This function should only be called by the core, not directly by the driver.
 */
void __virtqueue_unbreak(struct virtqueue *_vq)
{
	struct vring_virtqueue *vq = to_vvq(_vq);

	/* Pairs with READ_ONCE() in virtqueue_is_broken(). */
	WRITE_ONCE(vq->broken, false);
}
EXPORT_SYMBOL_GPL(__virtqueue_unbreak);

bool virtqueue_is_broken(const struct virtqueue *_vq)
{
	const struct vring_virtqueue *vq = to_vvq(_vq);

	return READ_ONCE(vq->broken);
}
EXPORT_SYMBOL_GPL(virtqueue_is_broken);

/*
 * This should prevent the device from being used, allowing drivers to
 * recover.  You may need to grab appropriate locks to flush.
 */
void virtio_break_device(struct virtio_device *dev)
{
	struct virtqueue *_vq;

	spin_lock(&dev->vqs_list_lock);
	list_for_each_entry(_vq, &dev->vqs, list) {
		struct vring_virtqueue *vq = to_vvq(_vq);

		/* Pairs with READ_ONCE() in virtqueue_is_broken(). */
		WRITE_ONCE(vq->broken, true);
	}
	spin_unlock(&dev->vqs_list_lock);
}
EXPORT_SYMBOL_GPL(virtio_break_device);

/*
 * This should allow the device to be used by the driver. You may
 * need to grab appropriate locks to flush the write to
 * vq->broken. This should only be used in some specific case e.g
 * (probing and restoring). This function should only be called by the
 * core, not directly by the driver.
 */
void __virtio_unbreak_device(struct virtio_device *dev)
{
	struct virtqueue *_vq;

	spin_lock(&dev->vqs_list_lock);
	list_for_each_entry(_vq, &dev->vqs, list) {
		struct vring_virtqueue *vq = to_vvq(_vq);

		/* Pairs with READ_ONCE() in virtqueue_is_broken(). */
		WRITE_ONCE(vq->broken, false);
	}
	spin_unlock(&dev->vqs_list_lock);
}
EXPORT_SYMBOL_GPL(__virtio_unbreak_device);

dma_addr_t virtqueue_get_desc_addr(const struct virtqueue *_vq)
{
	const struct vring_virtqueue *vq = to_vvq(_vq);

	BUG_ON(!vq->we_own_ring);

	if (vq->packed_ring)
		return vq->packed.ring_dma_addr;

	return vq->split.queue_dma_addr;
}
EXPORT_SYMBOL_GPL(virtqueue_get_desc_addr);

dma_addr_t virtqueue_get_avail_addr(const struct virtqueue *_vq)
{
	const struct vring_virtqueue *vq = to_vvq(_vq);

	BUG_ON(!vq->we_own_ring);

	if (vq->packed_ring)
		return vq->packed.driver_event_dma_addr;

	return vq->split.queue_dma_addr +
		((char *)vq->split.vring.avail - (char *)vq->split.vring.desc);
}
EXPORT_SYMBOL_GPL(virtqueue_get_avail_addr);

dma_addr_t virtqueue_get_used_addr(const struct virtqueue *_vq)
{
	const struct vring_virtqueue *vq = to_vvq(_vq);

	BUG_ON(!vq->we_own_ring);

	if (vq->packed_ring)
		return vq->packed.device_event_dma_addr;

	return vq->split.queue_dma_addr +
		((char *)vq->split.vring.used - (char *)vq->split.vring.desc);
}
EXPORT_SYMBOL_GPL(virtqueue_get_used_addr);

/* Only available for split ring */
const struct vring *virtqueue_get_vring(const struct virtqueue *vq)
{
	return &to_vvq(vq)->split.vring;
}
EXPORT_SYMBOL_GPL(virtqueue_get_vring);

/**
 * virtqueue_dma_map_single_attrs - map DMA for _vq
 * @_vq: the struct virtqueue we're talking about.
 * @ptr: the pointer of the buffer to do dma
 * @size: the size of the buffer to do dma
 * @dir: DMA direction
 * @attrs: DMA Attrs
 *
 * The caller calls this to do dma mapping in advance. The DMA address can be
 * passed to this _vq when it is in pre-mapped mode.
 *
 * return DMA address. Caller should check that by virtqueue_dma_mapping_error().
 */
dma_addr_t virtqueue_dma_map_single_attrs(struct virtqueue *_vq, void *ptr,
					  size_t size,
					  enum dma_data_direction dir,
					  unsigned long attrs)
{
	struct vring_virtqueue *vq = to_vvq(_vq);

	if (!vq->use_dma_api) {
		kmsan_handle_dma(virt_to_page(ptr), offset_in_page(ptr), size, dir);
		return (dma_addr_t)virt_to_phys(ptr);
	}

	return dma_map_single_attrs(vring_dma_dev(vq), ptr, size, dir, attrs);
}
EXPORT_SYMBOL_GPL(virtqueue_dma_map_single_attrs);

/**
 * virtqueue_dma_unmap_single_attrs - unmap DMA for _vq
 * @_vq: the struct virtqueue we're talking about.
 * @addr: the dma address to unmap
 * @size: the size of the buffer
 * @dir: DMA direction
 * @attrs: DMA Attrs
 *
 * Unmap the address that is mapped by the virtqueue_dma_map_* APIs.
 *
 */
void virtqueue_dma_unmap_single_attrs(struct virtqueue *_vq, dma_addr_t addr,
				      size_t size, enum dma_data_direction dir,
				      unsigned long attrs)
{
	struct vring_virtqueue *vq = to_vvq(_vq);

	if (!vq->use_dma_api)
		return;

	dma_unmap_single_attrs(vring_dma_dev(vq), addr, size, dir, attrs);
}
EXPORT_SYMBOL_GPL(virtqueue_dma_unmap_single_attrs);

/**
 * virtqueue_dma_mapping_error - check dma address
 * @_vq: the struct virtqueue we're talking about.
 * @addr: DMA address
 *
 * Returns 0 means dma valid. Other means invalid dma address.
 */
int virtqueue_dma_mapping_error(struct virtqueue *_vq, dma_addr_t addr)
{
	struct vring_virtqueue *vq = to_vvq(_vq);

	if (!vq->use_dma_api)
		return 0;

	return dma_mapping_error(vring_dma_dev(vq), addr);
}
EXPORT_SYMBOL_GPL(virtqueue_dma_mapping_error);

/**
 * virtqueue_dma_need_sync - check a dma address needs sync
 * @_vq: the struct virtqueue we're talking about.
 * @addr: DMA address
 *
 * Check if the dma address mapped by the virtqueue_dma_map_* APIs needs to be
 * synchronized
 *
 * return bool
 */
bool virtqueue_dma_need_sync(struct virtqueue *_vq, dma_addr_t addr)
{
	struct vring_virtqueue *vq = to_vvq(_vq);

	if (!vq->use_dma_api)
		return false;

	return dma_need_sync(vring_dma_dev(vq), addr);
}
EXPORT_SYMBOL_GPL(virtqueue_dma_need_sync);

/**
 * virtqueue_dma_sync_single_range_for_cpu - dma sync for cpu
 * @_vq: the struct virtqueue we're talking about.
 * @addr: DMA address
 * @offset: DMA address offset
 * @size: buf size for sync
 * @dir: DMA direction
 *
 * Before calling this function, use virtqueue_dma_need_sync() to confirm that
 * the DMA address really needs to be synchronized
 *
 */
void virtqueue_dma_sync_single_range_for_cpu(struct virtqueue *_vq,
					     dma_addr_t addr,
					     unsigned long offset, size_t size,
					     enum dma_data_direction dir)
{
	struct vring_virtqueue *vq = to_vvq(_vq);
	struct device *dev = vring_dma_dev(vq);

	if (!vq->use_dma_api)
		return;

	dma_sync_single_range_for_cpu(dev, addr, offset, size, dir);
}
EXPORT_SYMBOL_GPL(virtqueue_dma_sync_single_range_for_cpu);

/**
 * virtqueue_dma_sync_single_range_for_device - dma sync for device
 * @_vq: the struct virtqueue we're talking about.
 * @addr: DMA address
 * @offset: DMA address offset
 * @size: buf size for sync
 * @dir: DMA direction
 *
 * Before calling this function, use virtqueue_dma_need_sync() to confirm that
 * the DMA address really needs to be synchronized
 */
void virtqueue_dma_sync_single_range_for_device(struct virtqueue *_vq,
						dma_addr_t addr,
						unsigned long offset, size_t size,
						enum dma_data_direction dir)
{
	struct vring_virtqueue *vq = to_vvq(_vq);
	struct device *dev = vring_dma_dev(vq);

	if (!vq->use_dma_api)
		return;

	dma_sync_single_range_for_device(dev, addr, offset, size, dir);
}
EXPORT_SYMBOL_GPL(virtqueue_dma_sync_single_range_for_device);

MODULE_DESCRIPTION("Virtio ring implementation");
MODULE_LICENSE("GPL");<|MERGE_RESOLUTION|>--- conflicted
+++ resolved
@@ -1159,8 +1159,6 @@
 #endif
 	vq->dma_dev = dma_dev;
 	vq->use_dma_api = vring_use_dma_api(vdev);
-	vq->premapped = false;
-	vq->do_unmap = vq->use_dma_api;
 
 	vq->indirect = virtio_has_feature(vdev, VIRTIO_RING_F_INDIRECT_DESC) &&
 		!context;
@@ -2719,48 +2717,6 @@
 	return IRQ_HANDLED;
 }
 EXPORT_SYMBOL_GPL(vring_interrupt);
-
-<<<<<<< HEAD
-/* Only available for split ring */
-static struct virtqueue *__vring_new_virtqueue(unsigned int index,
-					       struct vring_virtqueue_split *vring_split,
-					       struct virtio_device *vdev,
-					       bool weak_barriers,
-					       bool context,
-					       bool (*notify)(struct virtqueue *),
-					       void (*callback)(struct virtqueue *),
-					       const char *name,
-					       struct device *dma_dev)
-{
-	struct vring_virtqueue *vq;
-	int err;
-
-	if (virtio_has_feature(vdev, VIRTIO_F_RING_PACKED))
-		return NULL;
-
-	vq = kmalloc(sizeof(*vq), GFP_KERNEL);
-	if (!vq)
-		return NULL;
-
-	vq->packed_ring = false;
-	vq->vq.callback = callback;
-	vq->vq.vdev = vdev;
-	vq->vq.name = name;
-	vq->vq.index = index;
-	vq->vq.reset = false;
-	vq->we_own_ring = false;
-	vq->notify = notify;
-	vq->weak_barriers = weak_barriers;
-#ifdef CONFIG_VIRTIO_HARDEN_NOTIFICATION
-	vq->broken = true;
-#else
-	vq->broken = false;
-#endif
-	vq->dma_dev = dma_dev;
-	vq->use_dma_api = vring_use_dma_api(vdev);
-=======
->>>>>>> 6a39bb15
-
 
 struct virtqueue *vring_create_virtqueue(
 	unsigned int index,
