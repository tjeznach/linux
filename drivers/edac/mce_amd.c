// SPDX-License-Identifier: GPL-2.0-only
#include <linux/module.h>
#include <linux/slab.h>

#include <asm/cpu.h>

#include "mce_amd.h"

static struct amd_decoder_ops fam_ops;

static u8 xec_mask	 = 0xf;

static bool report_gart_errors;
static void (*decode_dram_ecc)(int node_id, struct mce *m);

void amd_report_gart_errors(bool v)
{
	report_gart_errors = v;
}
EXPORT_SYMBOL_GPL(amd_report_gart_errors);

void amd_register_ecc_decoder(void (*f)(int, struct mce *))
{
	decode_dram_ecc = f;
}
EXPORT_SYMBOL_GPL(amd_register_ecc_decoder);

void amd_unregister_ecc_decoder(void (*f)(int, struct mce *))
{
	if (decode_dram_ecc) {
		WARN_ON(decode_dram_ecc != f);

		decode_dram_ecc = NULL;
	}
}
EXPORT_SYMBOL_GPL(amd_unregister_ecc_decoder);

/*
 * string representation for the different MCA reported error types, see F3x48
 * or MSR0000_0411.
 */

/* transaction type */
static const char * const tt_msgs[] = { "INSN", "DATA", "GEN", "RESV" };

/* cache level */
static const char * const ll_msgs[] = { "RESV", "L1", "L2", "L3/GEN" };

/* memory transaction type */
static const char * const rrrr_msgs[] = {
       "GEN", "RD", "WR", "DRD", "DWR", "IRD", "PRF", "EV", "SNP"
};

/* participating processor */
const char * const pp_msgs[] = { "SRC", "RES", "OBS", "GEN" };
EXPORT_SYMBOL_GPL(pp_msgs);

/* request timeout */
static const char * const to_msgs[] = { "no timeout", "timed out" };

/* memory or i/o */
static const char * const ii_msgs[] = { "MEM", "RESV", "IO", "GEN" };

/* internal error type */
static const char * const uu_msgs[] = { "RESV", "RESV", "HWA", "RESV" };

static const char * const f15h_mc1_mce_desc[] = {
	"UC during a demand linefill from L2",
	"Parity error during data load from IC",
	"Parity error for IC valid bit",
	"Main tag parity error",
	"Parity error in prediction queue",
	"PFB data/address parity error",
	"Parity error in the branch status reg",
	"PFB promotion address error",
	"Tag error during probe/victimization",
	"Parity error for IC probe tag valid bit",
	"PFB non-cacheable bit parity error",
	"PFB valid bit parity error",			/* xec = 0xd */
	"Microcode Patch Buffer",			/* xec = 010 */
	"uop queue",
	"insn buffer",
	"predecode buffer",
	"fetch address FIFO",
	"dispatch uop queue"
};

static const char * const f15h_mc2_mce_desc[] = {
	"Fill ECC error on data fills",			/* xec = 0x4 */
	"Fill parity error on insn fills",
	"Prefetcher request FIFO parity error",
	"PRQ address parity error",
	"PRQ data parity error",
	"WCC Tag ECC error",
	"WCC Data ECC error",
	"WCB Data parity error",
	"VB Data ECC or parity error",
	"L2 Tag ECC error",				/* xec = 0x10 */
	"Hard L2 Tag ECC error",
	"Multiple hits on L2 tag",
	"XAB parity error",
	"PRB address parity error"
};

static const char * const mc4_mce_desc[] = {
	"DRAM ECC error detected on the NB",
	"CRC error detected on HT link",
	"Link-defined sync error packets detected on HT link",
	"HT Master abort",
	"HT Target abort",
	"Invalid GART PTE entry during GART table walk",
	"Unsupported atomic RMW received from an IO link",
	"Watchdog timeout due to lack of progress",
	"DRAM ECC error detected on the NB",
	"SVM DMA Exclusion Vector error",
	"HT data error detected on link",
	"Protocol error (link, L3, probe filter)",
	"NB internal arrays parity error",
	"DRAM addr/ctl signals parity error",
	"IO link transmission error",
	"L3 data cache ECC error",			/* xec = 0x1c */
	"L3 cache tag error",
	"L3 LRU parity bits error",
	"ECC Error in the Probe Filter directory"
};

static const char * const mc5_mce_desc[] = {
	"CPU Watchdog timer expire",
	"Wakeup array dest tag",
	"AG payload array",
	"EX payload array",
	"IDRF array",
	"Retire dispatch queue",
	"Mapper checkpoint array",
	"Physical register file EX0 port",
	"Physical register file EX1 port",
	"Physical register file AG0 port",
	"Physical register file AG1 port",
	"Flag register file",
	"DE error occurred",
	"Retire status queue"
};

static const char * const mc6_mce_desc[] = {
	"Hardware Assertion",
	"Free List",
	"Physical Register File",
	"Retire Queue",
	"Scheduler table",
	"Status Register File",
};

/* Scalable MCA error strings */
static const char * const smca_ls_mce_desc[] = {
	"Load queue parity error",
	"Store queue parity error",
	"Miss address buffer payload parity error",
	"Level 1 TLB parity error",
	"DC Tag error type 5",
	"DC Tag error type 6",
	"DC Tag error type 1",
	"Internal error type 1",
	"Internal error type 2",
	"System Read Data Error Thread 0",
	"System Read Data Error Thread 1",
	"DC Tag error type 2",
	"DC Data error type 1 and poison consumption",
	"DC Data error type 2",
	"DC Data error type 3",
	"DC Tag error type 4",
	"Level 2 TLB parity error",
	"PDC parity error",
	"DC Tag error type 3",
	"DC Tag error type 5",
	"L2 Fill Data error",
};

static const char * const smca_ls2_mce_desc[] = {
	"An ECC error was detected on a data cache read by a probe or victimization",
	"An ECC error or L2 poison was detected on a data cache read by a load",
	"An ECC error was detected on a data cache read-modify-write by a store",
	"An ECC error or poison bit mismatch was detected on a tag read by a probe or victimization",
	"An ECC error or poison bit mismatch was detected on a tag read by a load",
	"An ECC error or poison bit mismatch was detected on a tag read by a store",
	"An ECC error was detected on an EMEM read by a load",
	"An ECC error was detected on an EMEM read-modify-write by a store",
	"A parity error was detected in an L1 TLB entry by any access",
	"A parity error was detected in an L2 TLB entry by any access",
	"A parity error was detected in a PWC entry by any access",
	"A parity error was detected in an STQ entry by any access",
	"A parity error was detected in an LDQ entry by any access",
	"A parity error was detected in a MAB entry by any access",
	"A parity error was detected in an SCB entry state field by any access",
	"A parity error was detected in an SCB entry address field by any access",
	"A parity error was detected in an SCB entry data field by any access",
	"A parity error was detected in a WCB entry by any access",
	"A poisoned line was detected in an SCB entry by any access",
	"A SystemReadDataError error was reported on read data returned from L2 for a load",
	"A SystemReadDataError error was reported on read data returned from L2 for an SCB store",
	"A SystemReadDataError error was reported on read data returned from L2 for a WCB store",
	"A hardware assertion error was reported",
	"A parity error was detected in an STLF, SCB EMEM entry or SRB store data by any access",
};

static const char * const smca_if_mce_desc[] = {
	"Op Cache Microtag Probe Port Parity Error",
	"IC Microtag or Full Tag Multi-hit Error",
	"IC Full Tag Parity Error",
	"IC Data Array Parity Error",
	"Decoupling Queue PhysAddr Parity Error",
	"L0 ITLB Parity Error",
	"L1 ITLB Parity Error",
	"L2 ITLB Parity Error",
	"BPQ Thread 0 Snoop Parity Error",
	"BPQ Thread 1 Snoop Parity Error",
	"L1 BTB Multi-Match Error",
	"L2 BTB Multi-Match Error",
	"L2 Cache Response Poison Error",
	"System Read Data Error",
};

static const char * const smca_l2_mce_desc[] = {
	"L2M Tag Multiple-Way-Hit error",
	"L2M Tag or State Array ECC Error",
	"L2M Data Array ECC Error",
	"Hardware Assert Error",
};

static const char * const smca_de_mce_desc[] = {
	"Micro-op cache tag parity error",
	"Micro-op cache data parity error",
	"Instruction buffer parity error",
	"Micro-op queue parity error",
	"Instruction dispatch queue parity error",
	"Fetch address FIFO parity error",
	"Patch RAM data parity error",
	"Patch RAM sequencer parity error",
	"Micro-op buffer parity error"
};

static const char * const smca_ex_mce_desc[] = {
	"Watchdog Timeout error",
	"Physical register file parity error",
	"Flag register file parity error",
	"Immediate displacement register file parity error",
	"Address generator payload parity error",
	"EX payload parity error",
	"Checkpoint queue parity error",
	"Retire dispatch queue parity error",
	"Retire status queue parity error",
	"Scheduling queue parity error",
	"Branch buffer queue parity error",
	"Hardware Assertion error",
};

static const char * const smca_fp_mce_desc[] = {
	"Physical register file (PRF) parity error",
	"Freelist (FL) parity error",
	"Schedule queue parity error",
	"NSQ parity error",
	"Retire queue (RQ) parity error",
	"Status register file (SRF) parity error",
	"Hardware assertion",
};

static const char * const smca_l3_mce_desc[] = {
	"Shadow Tag Macro ECC Error",
	"Shadow Tag Macro Multi-way-hit Error",
	"L3M Tag ECC Error",
	"L3M Tag Multi-way-hit Error",
	"L3M Data ECC Error",
	"SDP Parity Error or SystemReadDataError from XI",
	"L3 Victim Queue Parity Error",
	"L3 Hardware Assertion",
};

static const char * const smca_cs_mce_desc[] = {
	"Illegal Request",
	"Address Violation",
	"Security Violation",
	"Illegal Response",
	"Unexpected Response",
	"Request or Probe Parity Error",
	"Read Response Parity Error",
	"Atomic Request Parity Error",
	"Probe Filter ECC Error",
};

static const char * const smca_cs2_mce_desc[] = {
	"Illegal Request",
	"Address Violation",
	"Security Violation",
	"Illegal Response",
	"Unexpected Response",
	"Request or Probe Parity Error",
	"Read Response Parity Error",
	"Atomic Request Parity Error",
	"SDP read response had no match in the CS queue",
	"Probe Filter Protocol Error",
	"Probe Filter ECC Error",
	"SDP read response had an unexpected RETRY error",
	"Counter overflow error",
	"Counter underflow error",
};

static const char * const smca_pie_mce_desc[] = {
	"Hardware Assert",
	"Register security violation",
	"Link Error",
	"Poison data consumption",
	"A deferred error was detected in the DF"
};

static const char * const smca_umc_mce_desc[] = {
	"DRAM ECC error",
	"Data poison error",
	"SDP parity error",
	"Advanced peripheral bus error",
	"Address/Command parity error",
	"Write data CRC error",
	"DCQ SRAM ECC error",
	"AES SRAM ECC error",
};

static const char * const smca_pb_mce_desc[] = {
	"An ECC error in the Parameter Block RAM array",
};

static const char * const smca_psp_mce_desc[] = {
	"An ECC or parity error in a PSP RAM instance",
};

static const char * const smca_psp2_mce_desc[] = {
	"High SRAM ECC or parity error",
	"Low SRAM ECC or parity error",
	"Instruction Cache Bank 0 ECC or parity error",
	"Instruction Cache Bank 1 ECC or parity error",
	"Instruction Tag Ram 0 parity error",
	"Instruction Tag Ram 1 parity error",
	"Data Cache Bank 0 ECC or parity error",
	"Data Cache Bank 1 ECC or parity error",
	"Data Cache Bank 2 ECC or parity error",
	"Data Cache Bank 3 ECC or parity error",
	"Data Tag Bank 0 parity error",
	"Data Tag Bank 1 parity error",
	"Data Tag Bank 2 parity error",
	"Data Tag Bank 3 parity error",
	"Dirty Data Ram parity error",
	"TLB Bank 0 parity error",
	"TLB Bank 1 parity error",
	"System Hub Read Buffer ECC or parity error",
};

static const char * const smca_smu_mce_desc[] = {
	"An ECC or parity error in an SMU RAM instance",
};

static const char * const smca_smu2_mce_desc[] = {
	"High SRAM ECC or parity error",
	"Low SRAM ECC or parity error",
	"Data Cache Bank A ECC or parity error",
	"Data Cache Bank B ECC or parity error",
	"Data Tag Cache Bank A ECC or parity error",
	"Data Tag Cache Bank B ECC or parity error",
	"Instruction Cache Bank A ECC or parity error",
	"Instruction Cache Bank B ECC or parity error",
	"Instruction Tag Cache Bank A ECC or parity error",
	"Instruction Tag Cache Bank B ECC or parity error",
	"System Hub Read Buffer ECC or parity error",
};

static const char * const smca_mp5_mce_desc[] = {
	"High SRAM ECC or parity error",
	"Low SRAM ECC or parity error",
	"Data Cache Bank A ECC or parity error",
	"Data Cache Bank B ECC or parity error",
	"Data Tag Cache Bank A ECC or parity error",
	"Data Tag Cache Bank B ECC or parity error",
	"Instruction Cache Bank A ECC or parity error",
	"Instruction Cache Bank B ECC or parity error",
	"Instruction Tag Cache Bank A ECC or parity error",
	"Instruction Tag Cache Bank B ECC or parity error",
};

static const char * const smca_nbio_mce_desc[] = {
	"ECC or Parity error",
	"PCIE error",
	"SDP ErrEvent error",
	"SDP Egress Poison Error",
	"IOHC Internal Poison Error",
};

static const char * const smca_pcie_mce_desc[] = {
	"CCIX PER Message logging",
	"CCIX Read Response with Status: Non-Data Error",
	"CCIX Write Response with Status: Non-Data Error",
	"CCIX Read Response with Status: Data Error",
	"CCIX Non-okay write response with data error",
};

struct smca_mce_desc {
	const char * const *descs;
	unsigned int num_descs;
};

static struct smca_mce_desc smca_mce_descs[] = {
	[SMCA_LS]	= { smca_ls_mce_desc,	ARRAY_SIZE(smca_ls_mce_desc)	},
	[SMCA_LS_V2]	= { smca_ls2_mce_desc,	ARRAY_SIZE(smca_ls2_mce_desc)	},
	[SMCA_IF]	= { smca_if_mce_desc,	ARRAY_SIZE(smca_if_mce_desc)	},
	[SMCA_L2_CACHE]	= { smca_l2_mce_desc,	ARRAY_SIZE(smca_l2_mce_desc)	},
	[SMCA_DE]	= { smca_de_mce_desc,	ARRAY_SIZE(smca_de_mce_desc)	},
	[SMCA_EX]	= { smca_ex_mce_desc,	ARRAY_SIZE(smca_ex_mce_desc)	},
	[SMCA_FP]	= { smca_fp_mce_desc,	ARRAY_SIZE(smca_fp_mce_desc)	},
	[SMCA_L3_CACHE]	= { smca_l3_mce_desc,	ARRAY_SIZE(smca_l3_mce_desc)	},
	[SMCA_CS]	= { smca_cs_mce_desc,	ARRAY_SIZE(smca_cs_mce_desc)	},
	[SMCA_CS_V2]	= { smca_cs2_mce_desc,	ARRAY_SIZE(smca_cs2_mce_desc)	},
	[SMCA_PIE]	= { smca_pie_mce_desc,	ARRAY_SIZE(smca_pie_mce_desc)	},
	[SMCA_UMC]	= { smca_umc_mce_desc,	ARRAY_SIZE(smca_umc_mce_desc)	},
	[SMCA_PB]	= { smca_pb_mce_desc,	ARRAY_SIZE(smca_pb_mce_desc)	},
	[SMCA_PSP]	= { smca_psp_mce_desc,	ARRAY_SIZE(smca_psp_mce_desc)	},
	[SMCA_PSP_V2]	= { smca_psp2_mce_desc,	ARRAY_SIZE(smca_psp2_mce_desc)	},
	[SMCA_SMU]	= { smca_smu_mce_desc,	ARRAY_SIZE(smca_smu_mce_desc)	},
	[SMCA_SMU_V2]	= { smca_smu2_mce_desc,	ARRAY_SIZE(smca_smu2_mce_desc)	},
	[SMCA_MP5]	= { smca_mp5_mce_desc,	ARRAY_SIZE(smca_mp5_mce_desc)	},
	[SMCA_NBIO]	= { smca_nbio_mce_desc,	ARRAY_SIZE(smca_nbio_mce_desc)	},
	[SMCA_PCIE]	= { smca_pcie_mce_desc,	ARRAY_SIZE(smca_pcie_mce_desc)	},
};

static bool f12h_mc0_mce(u16 ec, u8 xec)
{
	bool ret = false;

	if (MEM_ERROR(ec)) {
		u8 ll = LL(ec);
		ret = true;

		if (ll == LL_L2)
			pr_cont("during L1 linefill from L2.\n");
		else if (ll == LL_L1)
			pr_cont("Data/Tag %s error.\n", R4_MSG(ec));
		else
			ret = false;
	}
	return ret;
}

static bool f10h_mc0_mce(u16 ec, u8 xec)
{
	if (R4(ec) == R4_GEN && LL(ec) == LL_L1) {
		pr_cont("during data scrub.\n");
		return true;
	}
	return f12h_mc0_mce(ec, xec);
}

static bool k8_mc0_mce(u16 ec, u8 xec)
{
	if (BUS_ERROR(ec)) {
		pr_cont("during system linefill.\n");
		return true;
	}

	return f10h_mc0_mce(ec, xec);
}

static bool cat_mc0_mce(u16 ec, u8 xec)
{
	u8 r4	 = R4(ec);
	bool ret = true;

	if (MEM_ERROR(ec)) {

		if (TT(ec) != TT_DATA || LL(ec) != LL_L1)
			return false;

		switch (r4) {
		case R4_DRD:
		case R4_DWR:
			pr_cont("Data/Tag parity error due to %s.\n",
				(r4 == R4_DRD ? "load/hw prf" : "store"));
			break;
		case R4_EVICT:
			pr_cont("Copyback parity error on a tag miss.\n");
			break;
		case R4_SNOOP:
			pr_cont("Tag parity error during snoop.\n");
			break;
		default:
			ret = false;
		}
	} else if (BUS_ERROR(ec)) {

		if ((II(ec) != II_MEM && II(ec) != II_IO) || LL(ec) != LL_LG)
			return false;

		pr_cont("System read data error on a ");

		switch (r4) {
		case R4_RD:
			pr_cont("TLB reload.\n");
			break;
		case R4_DWR:
			pr_cont("store.\n");
			break;
		case R4_DRD:
			pr_cont("load.\n");
			break;
		default:
			ret = false;
		}
	} else {
		ret = false;
	}

	return ret;
}

static bool f15h_mc0_mce(u16 ec, u8 xec)
{
	bool ret = true;

	if (MEM_ERROR(ec)) {

		switch (xec) {
		case 0x0:
			pr_cont("Data Array access error.\n");
			break;

		case 0x1:
			pr_cont("UC error during a linefill from L2/NB.\n");
			break;

		case 0x2:
		case 0x11:
			pr_cont("STQ access error.\n");
			break;

		case 0x3:
			pr_cont("SCB access error.\n");
			break;

		case 0x10:
			pr_cont("Tag error.\n");
			break;

		case 0x12:
			pr_cont("LDQ access error.\n");
			break;

		default:
			ret = false;
		}
	} else if (BUS_ERROR(ec)) {

		if (!xec)
			pr_cont("System Read Data Error.\n");
		else
			pr_cont(" Internal error condition type %d.\n", xec);
	} else if (INT_ERROR(ec)) {
		if (xec <= 0x1f)
			pr_cont("Hardware Assert.\n");
		else
			ret = false;

	} else
		ret = false;

	return ret;
}

static void decode_mc0_mce(struct mce *m)
{
	u16 ec = EC(m->status);
	u8 xec = XEC(m->status, xec_mask);

	pr_emerg(HW_ERR "MC0 Error: ");

	/* TLB error signatures are the same across families */
	if (TLB_ERROR(ec)) {
		if (TT(ec) == TT_DATA) {
			pr_cont("%s TLB %s.\n", LL_MSG(ec),
				((xec == 2) ? "locked miss"
					    : (xec ? "multimatch" : "parity")));
			return;
		}
	} else if (fam_ops.mc0_mce(ec, xec))
		;
	else
		pr_emerg(HW_ERR "Corrupted MC0 MCE info?\n");
}

static bool k8_mc1_mce(u16 ec, u8 xec)
{
	u8 ll	 = LL(ec);
	bool ret = true;

	if (!MEM_ERROR(ec))
		return false;

	if (ll == 0x2)
		pr_cont("during a linefill from L2.\n");
	else if (ll == 0x1) {
		switch (R4(ec)) {
		case R4_IRD:
			pr_cont("Parity error during data load.\n");
			break;

		case R4_EVICT:
			pr_cont("Copyback Parity/Victim error.\n");
			break;

		case R4_SNOOP:
			pr_cont("Tag Snoop error.\n");
			break;

		default:
			ret = false;
			break;
		}
	} else
		ret = false;

	return ret;
}

static bool cat_mc1_mce(u16 ec, u8 xec)
{
	u8 r4    = R4(ec);
	bool ret = true;

	if (!MEM_ERROR(ec))
		return false;

	if (TT(ec) != TT_INSTR)
		return false;

	if (r4 == R4_IRD)
		pr_cont("Data/tag array parity error for a tag hit.\n");
	else if (r4 == R4_SNOOP)
		pr_cont("Tag error during snoop/victimization.\n");
	else if (xec == 0x0)
		pr_cont("Tag parity error from victim castout.\n");
	else if (xec == 0x2)
		pr_cont("Microcode patch RAM parity error.\n");
	else
		ret = false;

	return ret;
}

static bool f15h_mc1_mce(u16 ec, u8 xec)
{
	bool ret = true;

	if (!MEM_ERROR(ec))
		return false;

	switch (xec) {
	case 0x0 ... 0xa:
		pr_cont("%s.\n", f15h_mc1_mce_desc[xec]);
		break;

	case 0xd:
		pr_cont("%s.\n", f15h_mc1_mce_desc[xec-2]);
		break;

	case 0x10:
		pr_cont("%s.\n", f15h_mc1_mce_desc[xec-4]);
		break;

	case 0x11 ... 0x15:
		pr_cont("Decoder %s parity error.\n", f15h_mc1_mce_desc[xec-4]);
		break;

	default:
		ret = false;
	}
	return ret;
}

static void decode_mc1_mce(struct mce *m)
{
	u16 ec = EC(m->status);
	u8 xec = XEC(m->status, xec_mask);

	pr_emerg(HW_ERR "MC1 Error: ");

	if (TLB_ERROR(ec))
		pr_cont("%s TLB %s.\n", LL_MSG(ec),
			(xec ? "multimatch" : "parity error"));
	else if (BUS_ERROR(ec)) {
		bool k8 = (boot_cpu_data.x86 == 0xf && (m->status & BIT_64(58)));

		pr_cont("during %s.\n", (k8 ? "system linefill" : "NB data read"));
	} else if (INT_ERROR(ec)) {
		if (xec <= 0x3f)
			pr_cont("Hardware Assert.\n");
		else
			goto wrong_mc1_mce;
	} else if (fam_ops.mc1_mce(ec, xec))
		;
	else
		goto wrong_mc1_mce;

	return;

wrong_mc1_mce:
	pr_emerg(HW_ERR "Corrupted MC1 MCE info?\n");
}

static bool k8_mc2_mce(u16 ec, u8 xec)
{
	bool ret = true;

	if (xec == 0x1)
		pr_cont(" in the write data buffers.\n");
	else if (xec == 0x3)
		pr_cont(" in the victim data buffers.\n");
	else if (xec == 0x2 && MEM_ERROR(ec))
		pr_cont(": %s error in the L2 cache tags.\n", R4_MSG(ec));
	else if (xec == 0x0) {
		if (TLB_ERROR(ec))
			pr_cont("%s error in a Page Descriptor Cache or Guest TLB.\n",
				TT_MSG(ec));
		else if (BUS_ERROR(ec))
			pr_cont(": %s/ECC error in data read from NB: %s.\n",
				R4_MSG(ec), PP_MSG(ec));
		else if (MEM_ERROR(ec)) {
			u8 r4 = R4(ec);

			if (r4 >= 0x7)
				pr_cont(": %s error during data copyback.\n",
					R4_MSG(ec));
			else if (r4 <= 0x1)
				pr_cont(": %s parity/ECC error during data "
					"access from L2.\n", R4_MSG(ec));
			else
				ret = false;
		} else
			ret = false;
	} else
		ret = false;

	return ret;
}

static bool f15h_mc2_mce(u16 ec, u8 xec)
{
	bool ret = true;

	if (TLB_ERROR(ec)) {
		if (xec == 0x0)
			pr_cont("Data parity TLB read error.\n");
		else if (xec == 0x1)
			pr_cont("Poison data provided for TLB fill.\n");
		else
			ret = false;
	} else if (BUS_ERROR(ec)) {
		if (xec > 2)
			ret = false;

		pr_cont("Error during attempted NB data read.\n");
	} else if (MEM_ERROR(ec)) {
		switch (xec) {
		case 0x4 ... 0xc:
			pr_cont("%s.\n", f15h_mc2_mce_desc[xec - 0x4]);
			break;

		case 0x10 ... 0x14:
			pr_cont("%s.\n", f15h_mc2_mce_desc[xec - 0x7]);
			break;

		default:
			ret = false;
		}
	} else if (INT_ERROR(ec)) {
		if (xec <= 0x3f)
			pr_cont("Hardware Assert.\n");
		else
			ret = false;
	}

	return ret;
}

static bool f16h_mc2_mce(u16 ec, u8 xec)
{
	u8 r4 = R4(ec);

	if (!MEM_ERROR(ec))
		return false;

	switch (xec) {
	case 0x04 ... 0x05:
		pr_cont("%cBUFF parity error.\n", (r4 == R4_RD) ? 'I' : 'O');
		break;

	case 0x09 ... 0x0b:
	case 0x0d ... 0x0f:
		pr_cont("ECC error in L2 tag (%s).\n",
			((r4 == R4_GEN)   ? "BankReq" :
			((r4 == R4_SNOOP) ? "Prb"     : "Fill")));
		break;

	case 0x10 ... 0x19:
	case 0x1b:
		pr_cont("ECC error in L2 data array (%s).\n",
			(((r4 == R4_RD) && !(xec & 0x3)) ? "Hit"  :
			((r4 == R4_GEN)   ? "Attr" :
			((r4 == R4_EVICT) ? "Vict" : "Fill"))));
		break;

	case 0x1c ... 0x1d:
	case 0x1f:
		pr_cont("Parity error in L2 attribute bits (%s).\n",
			((r4 == R4_RD)  ? "Hit"  :
			((r4 == R4_GEN) ? "Attr" : "Fill")));
		break;

	default:
		return false;
	}

	return true;
}

static void decode_mc2_mce(struct mce *m)
{
	u16 ec = EC(m->status);
	u8 xec = XEC(m->status, xec_mask);

	pr_emerg(HW_ERR "MC2 Error: ");

	if (!fam_ops.mc2_mce(ec, xec))
		pr_cont(HW_ERR "Corrupted MC2 MCE info?\n");
}

static void decode_mc3_mce(struct mce *m)
{
	u16 ec = EC(m->status);
	u8 xec = XEC(m->status, xec_mask);

	if (boot_cpu_data.x86 >= 0x14) {
		pr_emerg("You shouldn't be seeing MC3 MCE on this cpu family,"
			 " please report on LKML.\n");
		return;
	}

	pr_emerg(HW_ERR "MC3 Error");

	if (xec == 0x0) {
		u8 r4 = R4(ec);

		if (!BUS_ERROR(ec) || (r4 != R4_DRD && r4 != R4_DWR))
			goto wrong_mc3_mce;

		pr_cont(" during %s.\n", R4_MSG(ec));
	} else
		goto wrong_mc3_mce;

	return;

 wrong_mc3_mce:
	pr_emerg(HW_ERR "Corrupted MC3 MCE info?\n");
}

static void decode_mc4_mce(struct mce *m)
{
	unsigned int fam = x86_family(m->cpuid);
	int node_id = amd_get_nb_id(m->extcpu);
	u16 ec = EC(m->status);
	u8 xec = XEC(m->status, 0x1f);
	u8 offset = 0;

	pr_emerg(HW_ERR "MC4 Error (node %d): ", node_id);

	switch (xec) {
	case 0x0 ... 0xe:

		/* special handling for DRAM ECCs */
		if (xec == 0x0 || xec == 0x8) {
			/* no ECCs on F11h */
			if (fam == 0x11)
				goto wrong_mc4_mce;

			pr_cont("%s.\n", mc4_mce_desc[xec]);

			if (decode_dram_ecc)
				decode_dram_ecc(node_id, m);
			return;
		}
		break;

	case 0xf:
		if (TLB_ERROR(ec))
			pr_cont("GART Table Walk data error.\n");
		else if (BUS_ERROR(ec))
			pr_cont("DMA Exclusion Vector Table Walk error.\n");
		else
			goto wrong_mc4_mce;
		return;

	case 0x19:
		if (fam == 0x15 || fam == 0x16)
			pr_cont("Compute Unit Data Error.\n");
		else
			goto wrong_mc4_mce;
		return;

	case 0x1c ... 0x1f:
		offset = 13;
		break;

	default:
		goto wrong_mc4_mce;
	}

	pr_cont("%s.\n", mc4_mce_desc[xec - offset]);
	return;

 wrong_mc4_mce:
	pr_emerg(HW_ERR "Corrupted MC4 MCE info?\n");
}

static void decode_mc5_mce(struct mce *m)
{
	unsigned int fam = x86_family(m->cpuid);
	u16 ec = EC(m->status);
	u8 xec = XEC(m->status, xec_mask);

	if (fam == 0xf || fam == 0x11)
		goto wrong_mc5_mce;

	pr_emerg(HW_ERR "MC5 Error: ");

	if (INT_ERROR(ec)) {
		if (xec <= 0x1f) {
			pr_cont("Hardware Assert.\n");
			return;
		} else
			goto wrong_mc5_mce;
	}

	if (xec == 0x0 || xec == 0xc)
		pr_cont("%s.\n", mc5_mce_desc[xec]);
	else if (xec <= 0xd)
		pr_cont("%s parity error.\n", mc5_mce_desc[xec]);
	else
		goto wrong_mc5_mce;

	return;

 wrong_mc5_mce:
	pr_emerg(HW_ERR "Corrupted MC5 MCE info?\n");
}

static void decode_mc6_mce(struct mce *m)
{
	u8 xec = XEC(m->status, xec_mask);

	pr_emerg(HW_ERR "MC6 Error: ");

	if (xec > 0x5)
		goto wrong_mc6_mce;

	pr_cont("%s parity error.\n", mc6_mce_desc[xec]);
	return;

 wrong_mc6_mce:
	pr_emerg(HW_ERR "Corrupted MC6 MCE info?\n");
}

/* Decode errors according to Scalable MCA specification */
static void decode_smca_error(struct mce *m)
{
	struct smca_hwid *hwid;
	enum smca_bank_types bank_type;
	const char *ip_name;
	u8 xec = XEC(m->status, xec_mask);

	if (m->bank >= ARRAY_SIZE(smca_banks))
		return;

	hwid = smca_banks[m->bank].hwid;
	if (!hwid)
		return;

	bank_type = hwid->bank_type;

	if (bank_type == SMCA_RESERVED) {
		pr_emerg(HW_ERR "Bank %d is reserved.\n", m->bank);
		return;
	}

	ip_name = smca_get_long_name(bank_type);

	pr_emerg(HW_ERR "%s Ext. Error Code: %d", ip_name, xec);

	/* Only print the decode of valid error codes */
	if (xec < smca_mce_descs[bank_type].num_descs &&
			(hwid->xec_bitmap & BIT_ULL(xec))) {
		pr_cont(", %s.\n", smca_mce_descs[bank_type].descs[xec]);
	}

	if (bank_type == SMCA_UMC && xec == 0 && decode_dram_ecc)
		decode_dram_ecc(cpu_to_node(m->extcpu), m);
}

static inline void amd_decode_err_code(u16 ec)
{
	if (INT_ERROR(ec)) {
		pr_emerg(HW_ERR "internal: %s\n", UU_MSG(ec));
		return;
	}

	pr_emerg(HW_ERR "cache level: %s", LL_MSG(ec));

	if (BUS_ERROR(ec))
		pr_cont(", mem/io: %s", II_MSG(ec));
	else
		pr_cont(", tx: %s", TT_MSG(ec));

	if (MEM_ERROR(ec) || BUS_ERROR(ec)) {
		pr_cont(", mem-tx: %s", R4_MSG(ec));

		if (BUS_ERROR(ec))
			pr_cont(", part-proc: %s (%s)", PP_MSG(ec), TO_MSG(ec));
	}

	pr_cont("\n");
}

/*
 * Filter out unwanted MCE signatures here.
 */
static bool ignore_mce(struct mce *m)
{
	/*
	 * NB GART TLB error reporting is disabled by default.
	 */
	if (m->bank == 4 && XEC(m->status, 0x1f) == 0x5 && !report_gart_errors)
		return true;

	return false;
}

static const char *decode_error_status(struct mce *m)
{
	if (m->status & MCI_STATUS_UC) {
		if (m->status & MCI_STATUS_PCC)
			return "System Fatal error.";
		if (m->mcgstatus & MCG_STATUS_RIPV)
			return "Uncorrected, software restartable error.";
		return "Uncorrected, software containable error.";
	}

	if (m->status & MCI_STATUS_DEFERRED)
		return "Deferred error, no action required.";

	return "Corrected error, no action required.";
}

static int
amd_decode_mce(struct notifier_block *nb, unsigned long val, void *data)
{
	struct mce *m = (struct mce *)data;
	unsigned int fam = x86_family(m->cpuid);
	int ecc;

	if (ignore_mce(m))
		return NOTIFY_STOP;

	pr_emerg(HW_ERR "%s\n", decode_error_status(m));

	pr_emerg(HW_ERR "CPU:%d (%x:%x:%x) MC%d_STATUS[%s|%s|%s|%s|%s",
		m->extcpu,
		fam, x86_model(m->cpuid), x86_stepping(m->cpuid),
		m->bank,
		((m->status & MCI_STATUS_OVER)	? "Over"  : "-"),
		((m->status & MCI_STATUS_UC)	? "UE"	  :
		 (m->status & MCI_STATUS_DEFERRED) ? "-"  : "CE"),
		((m->status & MCI_STATUS_MISCV)	? "MiscV" : "-"),
		((m->status & MCI_STATUS_ADDRV)	? "AddrV" : "-"),
		((m->status & MCI_STATUS_PCC)	? "PCC"	  : "-"));

	if (boot_cpu_has(X86_FEATURE_SMCA)) {
		u32 low, high;
		u32 addr = MSR_AMD64_SMCA_MCx_CONFIG(m->bank);

		if (!rdmsr_safe(addr, &low, &high) &&
		    (low & MCI_CONFIG_MCAX))
			pr_cont("|%s", ((m->status & MCI_STATUS_TCC) ? "TCC" : "-"));

		pr_cont("|%s", ((m->status & MCI_STATUS_SYNDV) ? "SyndV" : "-"));
	}

	/* do the two bits[14:13] together */
	ecc = (m->status >> 45) & 0x3;
	if (ecc)
		pr_cont("|%sECC", ((ecc == 2) ? "C" : "U"));

	if (fam >= 0x15) {
		pr_cont("|%s", (m->status & MCI_STATUS_DEFERRED ? "Deferred" : "-"));

		/* F15h, bank4, bit 43 is part of McaStatSubCache. */
		if (fam != 0x15 || m->bank != 4)
			pr_cont("|%s", (m->status & MCI_STATUS_POISON ? "Poison" : "-"));
	}

	if (fam >= 0x17)
		pr_cont("|%s", (m->status & MCI_STATUS_SCRUB ? "Scrub" : "-"));

	pr_cont("]: 0x%016llx\n", m->status);

	if (m->status & MCI_STATUS_ADDRV)
		pr_emerg(HW_ERR "Error Addr: 0x%016llx\n", m->addr);

	if (boot_cpu_has(X86_FEATURE_SMCA)) {
		pr_emerg(HW_ERR "IPID: 0x%016llx", m->ipid);

		if (m->status & MCI_STATUS_SYNDV)
			pr_cont(", Syndrome: 0x%016llx", m->synd);

		pr_cont("\n");

		decode_smca_error(m);
		goto err_code;
	}

	if (m->tsc)
		pr_emerg(HW_ERR "TSC: %llu\n", m->tsc);

	/* Doesn't matter which member to test. */
	if (!fam_ops.mc0_mce)
		goto err_code;

	switch (m->bank) {
	case 0:
		decode_mc0_mce(m);
		break;

	case 1:
		decode_mc1_mce(m);
		break;

	case 2:
		decode_mc2_mce(m);
		break;

	case 3:
		decode_mc3_mce(m);
		break;

	case 4:
		decode_mc4_mce(m);
		break;

	case 5:
		decode_mc5_mce(m);
		break;

	case 6:
		decode_mc6_mce(m);
		break;

	default:
		break;
	}

 err_code:
	amd_decode_err_code(m->status & 0xffff);

	return NOTIFY_STOP;
}

static struct notifier_block amd_mce_dec_nb = {
	.notifier_call	= amd_decode_mce,
	.priority	= MCE_PRIO_EDAC,
};

static int __init mce_amd_init(void)
{
	struct cpuinfo_x86 *c = &boot_cpu_data;

	if (c->x86_vendor != X86_VENDOR_AMD &&
	    c->x86_vendor != X86_VENDOR_HYGON)
		return -ENODEV;

	if (boot_cpu_has(X86_FEATURE_SMCA)) {
		xec_mask = 0x3f;
		goto out;
	}

	switch (c->x86) {
	case 0xf:
		fam_ops.mc0_mce = k8_mc0_mce;
		fam_ops.mc1_mce = k8_mc1_mce;
		fam_ops.mc2_mce = k8_mc2_mce;
		break;

	case 0x10:
		fam_ops.mc0_mce = f10h_mc0_mce;
		fam_ops.mc1_mce = k8_mc1_mce;
		fam_ops.mc2_mce = k8_mc2_mce;
		break;

	case 0x11:
		fam_ops.mc0_mce = k8_mc0_mce;
		fam_ops.mc1_mce = k8_mc1_mce;
		fam_ops.mc2_mce = k8_mc2_mce;
		break;

	case 0x12:
		fam_ops.mc0_mce = f12h_mc0_mce;
		fam_ops.mc1_mce = k8_mc1_mce;
		fam_ops.mc2_mce = k8_mc2_mce;
		break;

	case 0x14:
		fam_ops.mc0_mce = cat_mc0_mce;
		fam_ops.mc1_mce = cat_mc1_mce;
		fam_ops.mc2_mce = k8_mc2_mce;
		break;

	case 0x15:
		xec_mask = c->x86_model == 0x60 ? 0x3f : 0x1f;

		fam_ops.mc0_mce = f15h_mc0_mce;
		fam_ops.mc1_mce = f15h_mc1_mce;
		fam_ops.mc2_mce = f15h_mc2_mce;
		break;

	case 0x16:
		xec_mask = 0x1f;
		fam_ops.mc0_mce = cat_mc0_mce;
		fam_ops.mc1_mce = cat_mc1_mce;
		fam_ops.mc2_mce = f16h_mc2_mce;
		break;

	case 0x17:
	case 0x18:
<<<<<<< HEAD
		pr_warn("Decoding supported only on Scalable MCA processors.\n");
=======
		pr_warn_once("Decoding supported only on Scalable MCA processors.\n");
>>>>>>> 04d5ce62
		return -EINVAL;

	default:
		printk(KERN_WARNING "Huh? What family is it: 0x%x?!\n", c->x86);
		return -EINVAL;
	}

out:
	pr_info("MCE: In-kernel MCE decoding enabled.\n");

	mce_register_decode_chain(&amd_mce_dec_nb);

	return 0;
}
early_initcall(mce_amd_init);

#ifdef MODULE
static void __exit mce_amd_exit(void)
{
	mce_unregister_decode_chain(&amd_mce_dec_nb);
}

MODULE_DESCRIPTION("AMD MCE decoder");
MODULE_ALIAS("edac-mce-amd");
MODULE_LICENSE("GPL");
module_exit(mce_amd_exit);
#endif<|MERGE_RESOLUTION|>--- conflicted
+++ resolved
@@ -1239,11 +1239,7 @@
 
 	case 0x17:
 	case 0x18:
-<<<<<<< HEAD
-		pr_warn("Decoding supported only on Scalable MCA processors.\n");
-=======
 		pr_warn_once("Decoding supported only on Scalable MCA processors.\n");
->>>>>>> 04d5ce62
 		return -EINVAL;
 
 	default:
