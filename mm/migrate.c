// SPDX-License-Identifier: GPL-2.0
/*
 * Memory Migration functionality - linux/mm/migrate.c
 *
 * Copyright (C) 2006 Silicon Graphics, Inc., Christoph Lameter
 *
 * Page migration was first developed in the context of the memory hotplug
 * project. The main authors of the migration code are:
 *
 * IWAMOTO Toshihiro <iwamoto@valinux.co.jp>
 * Hirokazu Takahashi <taka@valinux.co.jp>
 * Dave Hansen <haveblue@us.ibm.com>
 * Christoph Lameter
 */

#include <linux/migrate.h>
#include <linux/export.h>
#include <linux/swap.h>
#include <linux/swapops.h>
#include <linux/pagemap.h>
#include <linux/buffer_head.h>
#include <linux/mm_inline.h>
#include <linux/ksm.h>
#include <linux/rmap.h>
#include <linux/topology.h>
#include <linux/cpu.h>
#include <linux/cpuset.h>
#include <linux/writeback.h>
#include <linux/mempolicy.h>
#include <linux/vmalloc.h>
#include <linux/security.h>
#include <linux/backing-dev.h>
#include <linux/compaction.h>
#include <linux/syscalls.h>
#include <linux/compat.h>
#include <linux/hugetlb.h>
#include <linux/gfp.h>
#include <linux/pfn_t.h>
#include <linux/page_idle.h>
#include <linux/page_owner.h>
#include <linux/sched/mm.h>
#include <linux/ptrace.h>
#include <linux/memory.h>
#include <linux/sched/sysctl.h>
#include <linux/memory-tiers.h>
#include <linux/pagewalk.h>

#include <asm/tlbflush.h>

#include <trace/events/migrate.h>

#include "internal.h"

bool isolate_movable_page(struct page *page, isolate_mode_t mode)
{
	struct folio *folio = folio_get_nontail_page(page);
	const struct movable_operations *mops;

	/*
	 * Avoid burning cycles with pages that are yet under __free_pages(),
	 * or just got freed under us.
	 *
	 * In case we 'win' a race for a movable page being freed under us and
	 * raise its refcount preventing __free_pages() from doing its job
	 * the put_page() at the end of this block will take care of
	 * release this page, thus avoiding a nasty leakage.
	 */
	if (!folio)
		goto out;

	if (unlikely(folio_test_slab(folio)))
		goto out_putfolio;
	/* Pairs with smp_wmb() in slab freeing, e.g. SLUB's __free_slab() */
	smp_rmb();
	/*
	 * Check movable flag before taking the page lock because
	 * we use non-atomic bitops on newly allocated page flags so
	 * unconditionally grabbing the lock ruins page's owner side.
	 */
	if (unlikely(!__folio_test_movable(folio)))
		goto out_putfolio;
	/* Pairs with smp_wmb() in slab allocation, e.g. SLUB's alloc_slab_page() */
	smp_rmb();
	if (unlikely(folio_test_slab(folio)))
		goto out_putfolio;

	/*
	 * As movable pages are not isolated from LRU lists, concurrent
	 * compaction threads can race against page migration functions
	 * as well as race against the releasing a page.
	 *
	 * In order to avoid having an already isolated movable page
	 * being (wrongly) re-isolated while it is under migration,
	 * or to avoid attempting to isolate pages being released,
	 * lets be sure we have the page lock
	 * before proceeding with the movable page isolation steps.
	 */
	if (unlikely(!folio_trylock(folio)))
		goto out_putfolio;

	if (!folio_test_movable(folio) || folio_test_isolated(folio))
		goto out_no_isolated;

	mops = folio_movable_ops(folio);
	VM_BUG_ON_FOLIO(!mops, folio);

	if (!mops->isolate_page(&folio->page, mode))
		goto out_no_isolated;

	/* Driver shouldn't use the isolated flag */
	WARN_ON_ONCE(folio_test_isolated(folio));
	folio_set_isolated(folio);
	folio_unlock(folio);

	return true;

out_no_isolated:
	folio_unlock(folio);
out_putfolio:
	folio_put(folio);
out:
	return false;
}

static void putback_movable_folio(struct folio *folio)
{
	const struct movable_operations *mops = folio_movable_ops(folio);

	mops->putback_page(&folio->page);
	folio_clear_isolated(folio);
}

/*
 * Put previously isolated pages back onto the appropriate lists
 * from where they were once taken off for compaction/migration.
 *
 * This function shall be used whenever the isolated pageset has been
 * built from lru, balloon, hugetlbfs page. See isolate_migratepages_range()
 * and isolate_hugetlb().
 */
void putback_movable_pages(struct list_head *l)
{
	struct folio *folio;
	struct folio *folio2;

	list_for_each_entry_safe(folio, folio2, l, lru) {
		if (unlikely(folio_test_hugetlb(folio))) {
			folio_putback_active_hugetlb(folio);
			continue;
		}
		list_del(&folio->lru);
		/*
		 * We isolated non-lru movable folio so here we can use
		 * __folio_test_movable because LRU folio's mapping cannot
		 * have PAGE_MAPPING_MOVABLE.
		 */
		if (unlikely(__folio_test_movable(folio))) {
			VM_BUG_ON_FOLIO(!folio_test_isolated(folio), folio);
			folio_lock(folio);
			if (folio_test_movable(folio))
				putback_movable_folio(folio);
			else
				folio_clear_isolated(folio);
			folio_unlock(folio);
			folio_put(folio);
		} else {
			node_stat_mod_folio(folio, NR_ISOLATED_ANON +
					folio_is_file_lru(folio), -folio_nr_pages(folio));
			folio_putback_lru(folio);
		}
	}
}

/* Must be called with an elevated refcount on the non-hugetlb folio */
bool isolate_folio_to_list(struct folio *folio, struct list_head *list)
{
	bool isolated, lru;

	if (folio_test_hugetlb(folio))
		return isolate_hugetlb(folio, list);

	lru = !__folio_test_movable(folio);
	if (lru)
		isolated = folio_isolate_lru(folio);
	else
		isolated = isolate_movable_page(&folio->page,
						ISOLATE_UNEVICTABLE);

	if (!isolated)
		return false;

	list_add(&folio->lru, list);
	if (lru)
		node_stat_add_folio(folio, NR_ISOLATED_ANON +
				    folio_is_file_lru(folio));

	return true;
}

static bool try_to_map_unused_to_zeropage(struct page_vma_mapped_walk *pvmw,
					  struct folio *folio,
					  unsigned long idx)
{
	struct page *page = folio_page(folio, idx);
	bool contains_data;
	pte_t newpte;
	void *addr;

<<<<<<< HEAD
	VM_BUG_ON_PAGE(PageCompound(page), page);
=======
	if (PageCompound(page))
		return false;
>>>>>>> e8a05819
	VM_BUG_ON_PAGE(!PageAnon(page), page);
	VM_BUG_ON_PAGE(!PageLocked(page), page);
	VM_BUG_ON_PAGE(pte_present(*pvmw->pte), page);

	if (folio_test_mlocked(folio) || (pvmw->vma->vm_flags & VM_LOCKED) ||
	    mm_forbids_zeropage(pvmw->vma->vm_mm))
		return false;

	/*
	 * The pmd entry mapping the old thp was flushed and the pte mapping
	 * this subpage has been non present. If the subpage is only zero-filled
	 * then map it to the shared zeropage.
	 */
	addr = kmap_local_page(page);
	contains_data = memchr_inv(addr, 0, PAGE_SIZE);
	kunmap_local(addr);

	if (contains_data)
		return false;

	newpte = pte_mkspecial(pfn_pte(my_zero_pfn(pvmw->address),
					pvmw->vma->vm_page_prot));
	set_pte_at(pvmw->vma->vm_mm, pvmw->address, pvmw->pte, newpte);

	dec_mm_counter(pvmw->vma->vm_mm, mm_counter(folio));
	return true;
}

struct rmap_walk_arg {
	struct folio *folio;
	bool map_unused_to_zeropage;
};

/*
 * Restore a potential migration pte to a working pte entry
 */
static bool remove_migration_pte(struct folio *folio,
		struct vm_area_struct *vma, unsigned long addr, void *arg)
{
	struct rmap_walk_arg *rmap_walk_arg = arg;
	DEFINE_FOLIO_VMA_WALK(pvmw, rmap_walk_arg->folio, vma, addr, PVMW_SYNC | PVMW_MIGRATION);

	while (page_vma_mapped_walk(&pvmw)) {
		rmap_t rmap_flags = RMAP_NONE;
		pte_t old_pte;
		pte_t pte;
		swp_entry_t entry;
		struct page *new;
		unsigned long idx = 0;

		/* pgoff is invalid for ksm pages, but they are never large */
		if (folio_test_large(folio) && !folio_test_hugetlb(folio))
			idx = linear_page_index(vma, pvmw.address) - pvmw.pgoff;
		new = folio_page(folio, idx);

#ifdef CONFIG_ARCH_ENABLE_THP_MIGRATION
		/* PMD-mapped THP migration entry */
		if (!pvmw.pte) {
			VM_BUG_ON_FOLIO(folio_test_hugetlb(folio) ||
					!folio_test_pmd_mappable(folio), folio);
			remove_migration_pmd(&pvmw, new);
			continue;
		}
#endif
		if (rmap_walk_arg->map_unused_to_zeropage &&
		    try_to_map_unused_to_zeropage(&pvmw, folio, idx))
			continue;

		folio_get(folio);
		pte = mk_pte(new, READ_ONCE(vma->vm_page_prot));
		old_pte = ptep_get(pvmw.pte);

		entry = pte_to_swp_entry(old_pte);
		if (!is_migration_entry_young(entry))
			pte = pte_mkold(pte);
		if (folio_test_dirty(folio) && is_migration_entry_dirty(entry))
			pte = pte_mkdirty(pte);
		if (pte_swp_soft_dirty(old_pte))
			pte = pte_mksoft_dirty(pte);
		else
			pte = pte_clear_soft_dirty(pte);

		if (is_writable_migration_entry(entry))
			pte = pte_mkwrite(pte, vma);
		else if (pte_swp_uffd_wp(old_pte))
			pte = pte_mkuffd_wp(pte);

		if (folio_test_anon(folio) && !is_readable_migration_entry(entry))
			rmap_flags |= RMAP_EXCLUSIVE;

		if (unlikely(is_device_private_page(new))) {
			if (pte_write(pte))
				entry = make_writable_device_private_entry(
							page_to_pfn(new));
			else
				entry = make_readable_device_private_entry(
							page_to_pfn(new));
			pte = swp_entry_to_pte(entry);
			if (pte_swp_soft_dirty(old_pte))
				pte = pte_swp_mksoft_dirty(pte);
			if (pte_swp_uffd_wp(old_pte))
				pte = pte_swp_mkuffd_wp(pte);
		}

#ifdef CONFIG_HUGETLB_PAGE
		if (folio_test_hugetlb(folio)) {
			struct hstate *h = hstate_vma(vma);
			unsigned int shift = huge_page_shift(h);
			unsigned long psize = huge_page_size(h);

			pte = arch_make_huge_pte(pte, shift, vma->vm_flags);
			if (folio_test_anon(folio))
				hugetlb_add_anon_rmap(folio, vma, pvmw.address,
						      rmap_flags);
			else
				hugetlb_add_file_rmap(folio);
			set_huge_pte_at(vma->vm_mm, pvmw.address, pvmw.pte, pte,
					psize);
		} else
#endif
		{
			if (folio_test_anon(folio))
				folio_add_anon_rmap_pte(folio, new, vma,
							pvmw.address, rmap_flags);
			else
				folio_add_file_rmap_pte(folio, new, vma);
			set_pte_at(vma->vm_mm, pvmw.address, pvmw.pte, pte);
		}
		if (vma->vm_flags & VM_LOCKED)
			mlock_drain_local();

		trace_remove_migration_pte(pvmw.address, pte_val(pte),
					   compound_order(new));

		/* No need to invalidate - it was non-present before */
		update_mmu_cache(vma, pvmw.address, pvmw.pte);
	}

	return true;
}

/*
 * Get rid of all migration entries and replace them by
 * references to the indicated page.
 */
void remove_migration_ptes(struct folio *src, struct folio *dst, int flags)
{
	struct rmap_walk_arg rmap_walk_arg = {
		.folio = src,
		.map_unused_to_zeropage = flags & RMP_USE_SHARED_ZEROPAGE,
	};

	struct rmap_walk_control rwc = {
		.rmap_one = remove_migration_pte,
		.arg = &rmap_walk_arg,
	};

	VM_BUG_ON_FOLIO((flags & RMP_USE_SHARED_ZEROPAGE) && (src != dst), src);

	if (flags & RMP_LOCKED)
		rmap_walk_locked(dst, &rwc);
	else
		rmap_walk(dst, &rwc);
}

/*
 * Something used the pte of a page under migration. We need to
 * get to the page and wait until migration is finished.
 * When we return from this function the fault will be retried.
 */
void migration_entry_wait(struct mm_struct *mm, pmd_t *pmd,
			  unsigned long address)
{
	spinlock_t *ptl;
	pte_t *ptep;
	pte_t pte;
	swp_entry_t entry;

	ptep = pte_offset_map_lock(mm, pmd, address, &ptl);
	if (!ptep)
		return;

	pte = ptep_get(ptep);
	pte_unmap(ptep);

	if (!is_swap_pte(pte))
		goto out;

	entry = pte_to_swp_entry(pte);
	if (!is_migration_entry(entry))
		goto out;

	migration_entry_wait_on_locked(entry, ptl);
	return;
out:
	spin_unlock(ptl);
}

#ifdef CONFIG_HUGETLB_PAGE
/*
 * The vma read lock must be held upon entry. Holding that lock prevents either
 * the pte or the ptl from being freed.
 *
 * This function will release the vma lock before returning.
 */
void migration_entry_wait_huge(struct vm_area_struct *vma, unsigned long addr, pte_t *ptep)
{
	spinlock_t *ptl = huge_pte_lockptr(hstate_vma(vma), vma->vm_mm, ptep);
	pte_t pte;

	hugetlb_vma_assert_locked(vma);
	spin_lock(ptl);
	pte = huge_ptep_get(vma->vm_mm, addr, ptep);

	if (unlikely(!is_hugetlb_entry_migration(pte))) {
		spin_unlock(ptl);
		hugetlb_vma_unlock_read(vma);
	} else {
		/*
		 * If migration entry existed, safe to release vma lock
		 * here because the pgtable page won't be freed without the
		 * pgtable lock released.  See comment right above pgtable
		 * lock release in migration_entry_wait_on_locked().
		 */
		hugetlb_vma_unlock_read(vma);
		migration_entry_wait_on_locked(pte_to_swp_entry(pte), ptl);
	}
}
#endif

#ifdef CONFIG_ARCH_ENABLE_THP_MIGRATION
void pmd_migration_entry_wait(struct mm_struct *mm, pmd_t *pmd)
{
	spinlock_t *ptl;

	ptl = pmd_lock(mm, pmd);
	if (!is_pmd_migration_entry(*pmd))
		goto unlock;
	migration_entry_wait_on_locked(pmd_to_swp_entry(*pmd), ptl);
	return;
unlock:
	spin_unlock(ptl);
}
#endif

static int folio_expected_refs(struct address_space *mapping,
		struct folio *folio)
{
	int refs = 1;
	if (!mapping)
		return refs;

	refs += folio_nr_pages(folio);
	if (folio_test_private(folio))
		refs++;

	return refs;
}

/*
 * Replace the folio in the mapping.
 *
 * The number of remaining references must be:
 * 1 for anonymous folios without a mapping
 * 2 for folios with a mapping
 * 3 for folios with a mapping and PagePrivate/PagePrivate2 set.
 */
static int __folio_migrate_mapping(struct address_space *mapping,
		struct folio *newfolio, struct folio *folio, int expected_count)
{
	XA_STATE(xas, &mapping->i_pages, folio_index(folio));
	struct zone *oldzone, *newzone;
	int dirty;
	long nr = folio_nr_pages(folio);
	long entries, i;

	if (!mapping) {
		/* Take off deferred split queue while frozen and memcg set */
		if (folio_test_large(folio) &&
		    folio_test_large_rmappable(folio)) {
			if (!folio_ref_freeze(folio, expected_count))
				return -EAGAIN;
			folio_undo_large_rmappable(folio);
			folio_ref_unfreeze(folio, expected_count);
		}

		/* No turning back from here */
		newfolio->index = folio->index;
		newfolio->mapping = folio->mapping;
		if (folio_test_anon(folio) && folio_test_large(folio))
			mod_mthp_stat(folio_order(folio), MTHP_STAT_NR_ANON, 1);
		if (folio_test_swapbacked(folio))
			__folio_set_swapbacked(newfolio);

		return MIGRATEPAGE_SUCCESS;
	}

	oldzone = folio_zone(folio);
	newzone = folio_zone(newfolio);

	xas_lock_irq(&xas);
	if (!folio_ref_freeze(folio, expected_count)) {
		xas_unlock_irq(&xas);
		return -EAGAIN;
	}

	/* Take off deferred split queue while frozen and memcg set */
	folio_undo_large_rmappable(folio);

	/*
	 * Now we know that no one else is looking at the folio:
	 * no turning back from here.
	 */
	newfolio->index = folio->index;
	newfolio->mapping = folio->mapping;
	if (folio_test_anon(folio) && folio_test_large(folio))
		mod_mthp_stat(folio_order(folio), MTHP_STAT_NR_ANON, 1);
	folio_ref_add(newfolio, nr); /* add cache reference */
	if (folio_test_swapbacked(folio)) {
		__folio_set_swapbacked(newfolio);
		if (folio_test_swapcache(folio)) {
			folio_set_swapcache(newfolio);
			newfolio->private = folio_get_private(folio);
		}
		entries = nr;
	} else {
		VM_BUG_ON_FOLIO(folio_test_swapcache(folio), folio);
		entries = 1;
	}

	/* Move dirty while folio refs frozen and newfolio not yet exposed */
	dirty = folio_test_dirty(folio);
	if (dirty) {
		folio_clear_dirty(folio);
		folio_set_dirty(newfolio);
	}

	/* Swap cache still stores N entries instead of a high-order entry */
	for (i = 0; i < entries; i++) {
		xas_store(&xas, newfolio);
		xas_next(&xas);
	}

	/*
	 * Drop cache reference from old folio by unfreezing
	 * to one less reference.
	 * We know this isn't the last reference.
	 */
	folio_ref_unfreeze(folio, expected_count - nr);

	xas_unlock(&xas);
	/* Leave irq disabled to prevent preemption while updating stats */

	/*
	 * If moved to a different zone then also account
	 * the folio for that zone. Other VM counters will be
	 * taken care of when we establish references to the
	 * new folio and drop references to the old folio.
	 *
	 * Note that anonymous folios are accounted for
	 * via NR_FILE_PAGES and NR_ANON_MAPPED if they
	 * are mapped to swap space.
	 */
	if (newzone != oldzone) {
		struct lruvec *old_lruvec, *new_lruvec;
		struct mem_cgroup *memcg;

		memcg = folio_memcg(folio);
		old_lruvec = mem_cgroup_lruvec(memcg, oldzone->zone_pgdat);
		new_lruvec = mem_cgroup_lruvec(memcg, newzone->zone_pgdat);

		__mod_lruvec_state(old_lruvec, NR_FILE_PAGES, -nr);
		__mod_lruvec_state(new_lruvec, NR_FILE_PAGES, nr);
		if (folio_test_swapbacked(folio) && !folio_test_swapcache(folio)) {
			__mod_lruvec_state(old_lruvec, NR_SHMEM, -nr);
			__mod_lruvec_state(new_lruvec, NR_SHMEM, nr);

			if (folio_test_pmd_mappable(folio)) {
				__mod_lruvec_state(old_lruvec, NR_SHMEM_THPS, -nr);
				__mod_lruvec_state(new_lruvec, NR_SHMEM_THPS, nr);
			}
		}
#ifdef CONFIG_SWAP
		if (folio_test_swapcache(folio)) {
			__mod_lruvec_state(old_lruvec, NR_SWAPCACHE, -nr);
			__mod_lruvec_state(new_lruvec, NR_SWAPCACHE, nr);
		}
#endif
		if (dirty && mapping_can_writeback(mapping)) {
			__mod_lruvec_state(old_lruvec, NR_FILE_DIRTY, -nr);
			__mod_zone_page_state(oldzone, NR_ZONE_WRITE_PENDING, -nr);
			__mod_lruvec_state(new_lruvec, NR_FILE_DIRTY, nr);
			__mod_zone_page_state(newzone, NR_ZONE_WRITE_PENDING, nr);
		}
	}
	local_irq_enable();

	return MIGRATEPAGE_SUCCESS;
}

int folio_migrate_mapping(struct address_space *mapping,
		struct folio *newfolio, struct folio *folio, int extra_count)
{
	int expected_count = folio_expected_refs(mapping, folio) + extra_count;

	if (folio_ref_count(folio) != expected_count)
		return -EAGAIN;

	return __folio_migrate_mapping(mapping, newfolio, folio, expected_count);
}
EXPORT_SYMBOL(folio_migrate_mapping);

/*
 * The expected number of remaining references is the same as that
 * of folio_migrate_mapping().
 */
int migrate_huge_page_move_mapping(struct address_space *mapping,
				   struct folio *dst, struct folio *src)
{
	XA_STATE(xas, &mapping->i_pages, folio_index(src));
	int rc, expected_count = folio_expected_refs(mapping, src);

	if (folio_ref_count(src) != expected_count)
		return -EAGAIN;

	rc = folio_mc_copy(dst, src);
	if (unlikely(rc))
		return rc;

	xas_lock_irq(&xas);
	if (!folio_ref_freeze(src, expected_count)) {
		xas_unlock_irq(&xas);
		return -EAGAIN;
	}

	dst->index = src->index;
	dst->mapping = src->mapping;

	folio_ref_add(dst, folio_nr_pages(dst));

	xas_store(&xas, dst);

	folio_ref_unfreeze(src, expected_count - folio_nr_pages(src));

	xas_unlock_irq(&xas);

	return MIGRATEPAGE_SUCCESS;
}

/*
 * Copy the flags and some other ancillary information
 */
void folio_migrate_flags(struct folio *newfolio, struct folio *folio)
{
	int cpupid;

	if (folio_test_referenced(folio))
		folio_set_referenced(newfolio);
	if (folio_test_uptodate(folio))
		folio_mark_uptodate(newfolio);
	if (folio_test_clear_active(folio)) {
		VM_BUG_ON_FOLIO(folio_test_unevictable(folio), folio);
		folio_set_active(newfolio);
	} else if (folio_test_clear_unevictable(folio))
		folio_set_unevictable(newfolio);
	if (folio_test_workingset(folio))
		folio_set_workingset(newfolio);
	if (folio_test_checked(folio))
		folio_set_checked(newfolio);
	/*
	 * PG_anon_exclusive (-> PG_mappedtodisk) is always migrated via
	 * migration entries. We can still have PG_anon_exclusive set on an
	 * effectively unmapped and unreferenced first sub-pages of an
	 * anonymous THP: we can simply copy it here via PG_mappedtodisk.
	 */
	if (folio_test_mappedtodisk(folio))
		folio_set_mappedtodisk(newfolio);

	/* Move dirty on pages not done by folio_migrate_mapping() */
	if (folio_test_dirty(folio))
		folio_set_dirty(newfolio);

	if (folio_test_young(folio))
		folio_set_young(newfolio);
	if (folio_test_idle(folio))
		folio_set_idle(newfolio);

	/*
	 * Copy NUMA information to the new page, to prevent over-eager
	 * future migrations of this same page.
	 */
	cpupid = folio_xchg_last_cpupid(folio, -1);
	/*
	 * For memory tiering mode, when migrate between slow and fast
	 * memory node, reset cpupid, because that is used to record
	 * page access time in slow memory node.
	 */
	if (sysctl_numa_balancing_mode & NUMA_BALANCING_MEMORY_TIERING) {
		bool f_toptier = node_is_toptier(folio_nid(folio));
		bool t_toptier = node_is_toptier(folio_nid(newfolio));

		if (f_toptier != t_toptier)
			cpupid = -1;
	}
	folio_xchg_last_cpupid(newfolio, cpupid);

	folio_migrate_ksm(newfolio, folio);
	/*
	 * Please do not reorder this without considering how mm/ksm.c's
	 * ksm_get_folio() depends upon ksm_migrate_page() and the
	 * swapcache flag.
	 */
	if (folio_test_swapcache(folio))
		folio_clear_swapcache(folio);
	folio_clear_private(folio);

	/* page->private contains hugetlb specific flags */
	if (!folio_test_hugetlb(folio))
		folio->private = NULL;

	/*
	 * If any waiters have accumulated on the new page then
	 * wake them up.
	 */
	if (folio_test_writeback(newfolio))
		folio_end_writeback(newfolio);

	/*
	 * PG_readahead shares the same bit with PG_reclaim.  The above
	 * end_page_writeback() may clear PG_readahead mistakenly, so set the
	 * bit after that.
	 */
	if (folio_test_readahead(folio))
		folio_set_readahead(newfolio);

	folio_copy_owner(newfolio, folio);
	pgalloc_tag_copy(newfolio, folio);

	mem_cgroup_migrate(folio, newfolio);
}
EXPORT_SYMBOL(folio_migrate_flags);

/************************************************************
 *                    Migration functions
 ***********************************************************/

static int __migrate_folio(struct address_space *mapping, struct folio *dst,
			   struct folio *src, void *src_private,
			   enum migrate_mode mode)
{
	int rc, expected_count = folio_expected_refs(mapping, src);

	/* Check whether src does not have extra refs before we do more work */
	if (folio_ref_count(src) != expected_count)
		return -EAGAIN;

	rc = folio_mc_copy(dst, src);
	if (unlikely(rc))
		return rc;

	rc = __folio_migrate_mapping(mapping, dst, src, expected_count);
	if (rc != MIGRATEPAGE_SUCCESS)
		return rc;

	if (src_private)
		folio_attach_private(dst, folio_detach_private(src));

	folio_migrate_flags(dst, src);
	return MIGRATEPAGE_SUCCESS;
}

/**
 * migrate_folio() - Simple folio migration.
 * @mapping: The address_space containing the folio.
 * @dst: The folio to migrate the data to.
 * @src: The folio containing the current data.
 * @mode: How to migrate the page.
 *
 * Common logic to directly migrate a single LRU folio suitable for
 * folios that do not use PagePrivate/PagePrivate2.
 *
 * Folios are locked upon entry and exit.
 */
int migrate_folio(struct address_space *mapping, struct folio *dst,
		  struct folio *src, enum migrate_mode mode)
{
	BUG_ON(folio_test_writeback(src));	/* Writeback must be complete */
	return __migrate_folio(mapping, dst, src, NULL, mode);
}
EXPORT_SYMBOL(migrate_folio);

#ifdef CONFIG_BUFFER_HEAD
/* Returns true if all buffers are successfully locked */
static bool buffer_migrate_lock_buffers(struct buffer_head *head,
							enum migrate_mode mode)
{
	struct buffer_head *bh = head;
	struct buffer_head *failed_bh;

	do {
		if (!trylock_buffer(bh)) {
			if (mode == MIGRATE_ASYNC)
				goto unlock;
			if (mode == MIGRATE_SYNC_LIGHT && !buffer_uptodate(bh))
				goto unlock;
			lock_buffer(bh);
		}

		bh = bh->b_this_page;
	} while (bh != head);

	return true;

unlock:
	/* We failed to lock the buffer and cannot stall. */
	failed_bh = bh;
	bh = head;
	while (bh != failed_bh) {
		unlock_buffer(bh);
		bh = bh->b_this_page;
	}

	return false;
}

static int __buffer_migrate_folio(struct address_space *mapping,
		struct folio *dst, struct folio *src, enum migrate_mode mode,
		bool check_refs)
{
	struct buffer_head *bh, *head;
	int rc;
	int expected_count;

	head = folio_buffers(src);
	if (!head)
		return migrate_folio(mapping, dst, src, mode);

	/* Check whether page does not have extra refs before we do more work */
	expected_count = folio_expected_refs(mapping, src);
	if (folio_ref_count(src) != expected_count)
		return -EAGAIN;

	if (!buffer_migrate_lock_buffers(head, mode))
		return -EAGAIN;

	if (check_refs) {
		bool busy;
		bool invalidated = false;

recheck_buffers:
		busy = false;
		spin_lock(&mapping->i_private_lock);
		bh = head;
		do {
			if (atomic_read(&bh->b_count)) {
				busy = true;
				break;
			}
			bh = bh->b_this_page;
		} while (bh != head);
		if (busy) {
			if (invalidated) {
				rc = -EAGAIN;
				goto unlock_buffers;
			}
			spin_unlock(&mapping->i_private_lock);
			invalidate_bh_lrus();
			invalidated = true;
			goto recheck_buffers;
		}
	}

	rc = filemap_migrate_folio(mapping, dst, src, mode);
	if (rc != MIGRATEPAGE_SUCCESS)
		goto unlock_buffers;

	bh = head;
	do {
		folio_set_bh(bh, dst, bh_offset(bh));
		bh = bh->b_this_page;
	} while (bh != head);

unlock_buffers:
	if (check_refs)
		spin_unlock(&mapping->i_private_lock);
	bh = head;
	do {
		unlock_buffer(bh);
		bh = bh->b_this_page;
	} while (bh != head);

	return rc;
}

/**
 * buffer_migrate_folio() - Migration function for folios with buffers.
 * @mapping: The address space containing @src.
 * @dst: The folio to migrate to.
 * @src: The folio to migrate from.
 * @mode: How to migrate the folio.
 *
 * This function can only be used if the underlying filesystem guarantees
 * that no other references to @src exist. For example attached buffer
 * heads are accessed only under the folio lock.  If your filesystem cannot
 * provide this guarantee, buffer_migrate_folio_norefs() may be more
 * appropriate.
 *
 * Return: 0 on success or a negative errno on failure.
 */
int buffer_migrate_folio(struct address_space *mapping,
		struct folio *dst, struct folio *src, enum migrate_mode mode)
{
	return __buffer_migrate_folio(mapping, dst, src, mode, false);
}
EXPORT_SYMBOL(buffer_migrate_folio);

/**
 * buffer_migrate_folio_norefs() - Migration function for folios with buffers.
 * @mapping: The address space containing @src.
 * @dst: The folio to migrate to.
 * @src: The folio to migrate from.
 * @mode: How to migrate the folio.
 *
 * Like buffer_migrate_folio() except that this variant is more careful
 * and checks that there are also no buffer head references. This function
 * is the right one for mappings where buffer heads are directly looked
 * up and referenced (such as block device mappings).
 *
 * Return: 0 on success or a negative errno on failure.
 */
int buffer_migrate_folio_norefs(struct address_space *mapping,
		struct folio *dst, struct folio *src, enum migrate_mode mode)
{
	return __buffer_migrate_folio(mapping, dst, src, mode, true);
}
EXPORT_SYMBOL_GPL(buffer_migrate_folio_norefs);
#endif /* CONFIG_BUFFER_HEAD */

int filemap_migrate_folio(struct address_space *mapping,
		struct folio *dst, struct folio *src, enum migrate_mode mode)
{
	return __migrate_folio(mapping, dst, src, folio_get_private(src), mode);
}
EXPORT_SYMBOL_GPL(filemap_migrate_folio);

/*
 * Writeback a folio to clean the dirty state
 */
static int writeout(struct address_space *mapping, struct folio *folio)
{
	struct writeback_control wbc = {
		.sync_mode = WB_SYNC_NONE,
		.nr_to_write = 1,
		.range_start = 0,
		.range_end = LLONG_MAX,
		.for_reclaim = 1
	};
	int rc;

	if (!mapping->a_ops->writepage)
		/* No write method for the address space */
		return -EINVAL;

	if (!folio_clear_dirty_for_io(folio))
		/* Someone else already triggered a write */
		return -EAGAIN;

	/*
	 * A dirty folio may imply that the underlying filesystem has
	 * the folio on some queue. So the folio must be clean for
	 * migration. Writeout may mean we lose the lock and the
	 * folio state is no longer what we checked for earlier.
	 * At this point we know that the migration attempt cannot
	 * be successful.
	 */
	remove_migration_ptes(folio, folio, 0);

	rc = mapping->a_ops->writepage(&folio->page, &wbc);

	if (rc != AOP_WRITEPAGE_ACTIVATE)
		/* unlocked. Relock */
		folio_lock(folio);

	return (rc < 0) ? -EIO : -EAGAIN;
}

/*
 * Default handling if a filesystem does not provide a migration function.
 */
static int fallback_migrate_folio(struct address_space *mapping,
		struct folio *dst, struct folio *src, enum migrate_mode mode)
{
	if (folio_test_dirty(src)) {
		/* Only writeback folios in full synchronous migration */
		switch (mode) {
		case MIGRATE_SYNC:
			break;
		default:
			return -EBUSY;
		}
		return writeout(mapping, src);
	}

	/*
	 * Buffers may be managed in a filesystem specific way.
	 * We must have no buffers or drop them.
	 */
	if (!filemap_release_folio(src, GFP_KERNEL))
		return mode == MIGRATE_SYNC ? -EAGAIN : -EBUSY;

	return migrate_folio(mapping, dst, src, mode);
}

/*
 * Move a page to a newly allocated page
 * The page is locked and all ptes have been successfully removed.
 *
 * The new page will have replaced the old page if this function
 * is successful.
 *
 * Return value:
 *   < 0 - error code
 *  MIGRATEPAGE_SUCCESS - success
 */
static int move_to_new_folio(struct folio *dst, struct folio *src,
				enum migrate_mode mode)
{
	int rc = -EAGAIN;
	bool is_lru = !__folio_test_movable(src);

	VM_BUG_ON_FOLIO(!folio_test_locked(src), src);
	VM_BUG_ON_FOLIO(!folio_test_locked(dst), dst);

	if (likely(is_lru)) {
		struct address_space *mapping = folio_mapping(src);

		if (!mapping)
			rc = migrate_folio(mapping, dst, src, mode);
		else if (mapping_inaccessible(mapping))
			rc = -EOPNOTSUPP;
		else if (mapping->a_ops->migrate_folio)
			/*
			 * Most folios have a mapping and most filesystems
			 * provide a migrate_folio callback. Anonymous folios
			 * are part of swap space which also has its own
			 * migrate_folio callback. This is the most common path
			 * for page migration.
			 */
			rc = mapping->a_ops->migrate_folio(mapping, dst, src,
								mode);
		else
			rc = fallback_migrate_folio(mapping, dst, src, mode);
	} else {
		const struct movable_operations *mops;

		/*
		 * In case of non-lru page, it could be released after
		 * isolation step. In that case, we shouldn't try migration.
		 */
		VM_BUG_ON_FOLIO(!folio_test_isolated(src), src);
		if (!folio_test_movable(src)) {
			rc = MIGRATEPAGE_SUCCESS;
			folio_clear_isolated(src);
			goto out;
		}

		mops = folio_movable_ops(src);
		rc = mops->migrate_page(&dst->page, &src->page, mode);
		WARN_ON_ONCE(rc == MIGRATEPAGE_SUCCESS &&
				!folio_test_isolated(src));
	}

	/*
	 * When successful, old pagecache src->mapping must be cleared before
	 * src is freed; but stats require that PageAnon be left as PageAnon.
	 */
	if (rc == MIGRATEPAGE_SUCCESS) {
		if (__folio_test_movable(src)) {
			VM_BUG_ON_FOLIO(!folio_test_isolated(src), src);

			/*
			 * We clear PG_movable under page_lock so any compactor
			 * cannot try to migrate this page.
			 */
			folio_clear_isolated(src);
		}

		/*
		 * Anonymous and movable src->mapping will be cleared by
		 * free_pages_prepare so don't reset it here for keeping
		 * the type to work PageAnon, for example.
		 */
		if (!folio_mapping_flags(src))
			src->mapping = NULL;

		if (likely(!folio_is_zone_device(dst)))
			flush_dcache_folio(dst);
	}
out:
	return rc;
}

/*
 * To record some information during migration, we use unused private
 * field of struct folio of the newly allocated destination folio.
 * This is safe because nobody is using it except us.
 */
enum {
	PAGE_WAS_MAPPED = BIT(0),
	PAGE_WAS_MLOCKED = BIT(1),
	PAGE_OLD_STATES = PAGE_WAS_MAPPED | PAGE_WAS_MLOCKED,
};

static void __migrate_folio_record(struct folio *dst,
				   int old_page_state,
				   struct anon_vma *anon_vma)
{
	dst->private = (void *)anon_vma + old_page_state;
}

static void __migrate_folio_extract(struct folio *dst,
				   int *old_page_state,
				   struct anon_vma **anon_vmap)
{
	unsigned long private = (unsigned long)dst->private;

	*anon_vmap = (struct anon_vma *)(private & ~PAGE_OLD_STATES);
	*old_page_state = private & PAGE_OLD_STATES;
	dst->private = NULL;
}

/* Restore the source folio to the original state upon failure */
static void migrate_folio_undo_src(struct folio *src,
				   int page_was_mapped,
				   struct anon_vma *anon_vma,
				   bool locked,
				   struct list_head *ret)
{
	if (page_was_mapped)
		remove_migration_ptes(src, src, 0);
	/* Drop an anon_vma reference if we took one */
	if (anon_vma)
		put_anon_vma(anon_vma);
	if (locked)
		folio_unlock(src);
	if (ret)
		list_move_tail(&src->lru, ret);
}

/* Restore the destination folio to the original state upon failure */
static void migrate_folio_undo_dst(struct folio *dst, bool locked,
		free_folio_t put_new_folio, unsigned long private)
{
	if (locked)
		folio_unlock(dst);
	if (put_new_folio)
		put_new_folio(dst, private);
	else
		folio_put(dst);
}

/* Cleanup src folio upon migration success */
static void migrate_folio_done(struct folio *src,
			       enum migrate_reason reason)
{
	/*
	 * Compaction can migrate also non-LRU pages which are
	 * not accounted to NR_ISOLATED_*. They can be recognized
	 * as __folio_test_movable
	 */
	if (likely(!__folio_test_movable(src)) && reason != MR_DEMOTION)
		mod_node_page_state(folio_pgdat(src), NR_ISOLATED_ANON +
				    folio_is_file_lru(src), -folio_nr_pages(src));

	if (reason != MR_MEMORY_FAILURE)
		/* We release the page in page_handle_poison. */
		folio_put(src);
}

/* Obtain the lock on page, remove all ptes. */
static int migrate_folio_unmap(new_folio_t get_new_folio,
		free_folio_t put_new_folio, unsigned long private,
		struct folio *src, struct folio **dstp, enum migrate_mode mode,
		enum migrate_reason reason, struct list_head *ret)
{
	struct folio *dst;
	int rc = -EAGAIN;
	int old_page_state = 0;
	struct anon_vma *anon_vma = NULL;
	bool is_lru = data_race(!__folio_test_movable(src));
	bool locked = false;
	bool dst_locked = false;

	if (folio_ref_count(src) == 1) {
		/* Folio was freed from under us. So we are done. */
		folio_clear_active(src);
		folio_clear_unevictable(src);
		/* free_pages_prepare() will clear PG_isolated. */
		list_del(&src->lru);
		migrate_folio_done(src, reason);
		return MIGRATEPAGE_SUCCESS;
	}

	dst = get_new_folio(src, private);
	if (!dst)
		return -ENOMEM;
	*dstp = dst;

	dst->private = NULL;

	if (!folio_trylock(src)) {
		if (mode == MIGRATE_ASYNC)
			goto out;

		/*
		 * It's not safe for direct compaction to call lock_page.
		 * For example, during page readahead pages are added locked
		 * to the LRU. Later, when the IO completes the pages are
		 * marked uptodate and unlocked. However, the queueing
		 * could be merging multiple pages for one bio (e.g.
		 * mpage_readahead). If an allocation happens for the
		 * second or third page, the process can end up locking
		 * the same page twice and deadlocking. Rather than
		 * trying to be clever about what pages can be locked,
		 * avoid the use of lock_page for direct compaction
		 * altogether.
		 */
		if (current->flags & PF_MEMALLOC)
			goto out;

		/*
		 * In "light" mode, we can wait for transient locks (eg
		 * inserting a page into the page table), but it's not
		 * worth waiting for I/O.
		 */
		if (mode == MIGRATE_SYNC_LIGHT && !folio_test_uptodate(src))
			goto out;

		folio_lock(src);
	}
	locked = true;
	if (folio_test_mlocked(src))
		old_page_state |= PAGE_WAS_MLOCKED;

	if (folio_test_writeback(src)) {
		/*
		 * Only in the case of a full synchronous migration is it
		 * necessary to wait for PageWriteback. In the async case,
		 * the retry loop is too short and in the sync-light case,
		 * the overhead of stalling is too much
		 */
		switch (mode) {
		case MIGRATE_SYNC:
			break;
		default:
			rc = -EBUSY;
			goto out;
		}
		folio_wait_writeback(src);
	}

	/*
	 * By try_to_migrate(), src->mapcount goes down to 0 here. In this case,
	 * we cannot notice that anon_vma is freed while we migrate a page.
	 * This get_anon_vma() delays freeing anon_vma pointer until the end
	 * of migration. File cache pages are no problem because of page_lock()
	 * File Caches may use write_page() or lock_page() in migration, then,
	 * just care Anon page here.
	 *
	 * Only folio_get_anon_vma() understands the subtleties of
	 * getting a hold on an anon_vma from outside one of its mms.
	 * But if we cannot get anon_vma, then we won't need it anyway,
	 * because that implies that the anon page is no longer mapped
	 * (and cannot be remapped so long as we hold the page lock).
	 */
	if (folio_test_anon(src) && !folio_test_ksm(src))
		anon_vma = folio_get_anon_vma(src);

	/*
	 * Block others from accessing the new page when we get around to
	 * establishing additional references. We are usually the only one
	 * holding a reference to dst at this point. We used to have a BUG
	 * here if folio_trylock(dst) fails, but would like to allow for
	 * cases where there might be a race with the previous use of dst.
	 * This is much like races on refcount of oldpage: just don't BUG().
	 */
	if (unlikely(!folio_trylock(dst)))
		goto out;
	dst_locked = true;

	if (unlikely(!is_lru)) {
		__migrate_folio_record(dst, old_page_state, anon_vma);
		return MIGRATEPAGE_UNMAP;
	}

	/*
	 * Corner case handling:
	 * 1. When a new swap-cache page is read into, it is added to the LRU
	 * and treated as swapcache but it has no rmap yet.
	 * Calling try_to_unmap() against a src->mapping==NULL page will
	 * trigger a BUG.  So handle it here.
	 * 2. An orphaned page (see truncate_cleanup_page) might have
	 * fs-private metadata. The page can be picked up due to memory
	 * offlining.  Everywhere else except page reclaim, the page is
	 * invisible to the vm, so the page can not be migrated.  So try to
	 * free the metadata, so the page can be freed.
	 */
	if (!src->mapping) {
		if (folio_test_private(src)) {
			try_to_free_buffers(src);
			goto out;
		}
	} else if (folio_mapped(src)) {
		/* Establish migration ptes */
		VM_BUG_ON_FOLIO(folio_test_anon(src) &&
			       !folio_test_ksm(src) && !anon_vma, src);
		try_to_migrate(src, mode == MIGRATE_ASYNC ? TTU_BATCH_FLUSH : 0);
		old_page_state |= PAGE_WAS_MAPPED;
	}

	if (!folio_mapped(src)) {
		__migrate_folio_record(dst, old_page_state, anon_vma);
		return MIGRATEPAGE_UNMAP;
	}

out:
	/*
	 * A folio that has not been unmapped will be restored to
	 * right list unless we want to retry.
	 */
	if (rc == -EAGAIN)
		ret = NULL;

	migrate_folio_undo_src(src, old_page_state & PAGE_WAS_MAPPED,
			       anon_vma, locked, ret);
	migrate_folio_undo_dst(dst, dst_locked, put_new_folio, private);

	return rc;
}

/* Migrate the folio to the newly allocated folio in dst. */
static int migrate_folio_move(free_folio_t put_new_folio, unsigned long private,
			      struct folio *src, struct folio *dst,
			      enum migrate_mode mode, enum migrate_reason reason,
			      struct list_head *ret)
{
	int rc;
	int old_page_state = 0;
	struct anon_vma *anon_vma = NULL;
	bool is_lru = !__folio_test_movable(src);
	struct list_head *prev;

	__migrate_folio_extract(dst, &old_page_state, &anon_vma);
	prev = dst->lru.prev;
	list_del(&dst->lru);

	rc = move_to_new_folio(dst, src, mode);
	if (rc)
		goto out;

	if (unlikely(!is_lru))
		goto out_unlock_both;

	/*
	 * When successful, push dst to LRU immediately: so that if it
	 * turns out to be an mlocked page, remove_migration_ptes() will
	 * automatically build up the correct dst->mlock_count for it.
	 *
	 * We would like to do something similar for the old page, when
	 * unsuccessful, and other cases when a page has been temporarily
	 * isolated from the unevictable LRU: but this case is the easiest.
	 */
	folio_add_lru(dst);
	if (old_page_state & PAGE_WAS_MLOCKED)
		lru_add_drain();

	if (old_page_state & PAGE_WAS_MAPPED)
		remove_migration_ptes(src, dst, 0);

out_unlock_both:
	folio_unlock(dst);
	set_page_owner_migrate_reason(&dst->page, reason);
	/*
	 * If migration is successful, decrease refcount of dst,
	 * which will not free the page because new page owner increased
	 * refcounter.
	 */
	folio_put(dst);

	/*
	 * A folio that has been migrated has all references removed
	 * and will be freed.
	 */
	list_del(&src->lru);
	/* Drop an anon_vma reference if we took one */
	if (anon_vma)
		put_anon_vma(anon_vma);
	folio_unlock(src);
	migrate_folio_done(src, reason);

	return rc;
out:
	/*
	 * A folio that has not been migrated will be restored to
	 * right list unless we want to retry.
	 */
	if (rc == -EAGAIN) {
		list_add(&dst->lru, prev);
		__migrate_folio_record(dst, old_page_state, anon_vma);
		return rc;
	}

	migrate_folio_undo_src(src, old_page_state & PAGE_WAS_MAPPED,
			       anon_vma, true, ret);
	migrate_folio_undo_dst(dst, true, put_new_folio, private);

	return rc;
}

/*
 * Counterpart of unmap_and_move_page() for hugepage migration.
 *
 * This function doesn't wait the completion of hugepage I/O
 * because there is no race between I/O and migration for hugepage.
 * Note that currently hugepage I/O occurs only in direct I/O
 * where no lock is held and PG_writeback is irrelevant,
 * and writeback status of all subpages are counted in the reference
 * count of the head page (i.e. if all subpages of a 2MB hugepage are
 * under direct I/O, the reference of the head page is 512 and a bit more.)
 * This means that when we try to migrate hugepage whose subpages are
 * doing direct I/O, some references remain after try_to_unmap() and
 * hugepage migration fails without data corruption.
 *
 * There is also no race when direct I/O is issued on the page under migration,
 * because then pte is replaced with migration swap entry and direct I/O code
 * will wait in the page fault for migration to complete.
 */
static int unmap_and_move_huge_page(new_folio_t get_new_folio,
		free_folio_t put_new_folio, unsigned long private,
		struct folio *src, int force, enum migrate_mode mode,
		int reason, struct list_head *ret)
{
	struct folio *dst;
	int rc = -EAGAIN;
	int page_was_mapped = 0;
	struct anon_vma *anon_vma = NULL;
	struct address_space *mapping = NULL;

	if (folio_ref_count(src) == 1) {
		/* page was freed from under us. So we are done. */
		folio_putback_active_hugetlb(src);
		return MIGRATEPAGE_SUCCESS;
	}

	dst = get_new_folio(src, private);
	if (!dst)
		return -ENOMEM;

	if (!folio_trylock(src)) {
		if (!force)
			goto out;
		switch (mode) {
		case MIGRATE_SYNC:
			break;
		default:
			goto out;
		}
		folio_lock(src);
	}

	/*
	 * Check for pages which are in the process of being freed.  Without
	 * folio_mapping() set, hugetlbfs specific move page routine will not
	 * be called and we could leak usage counts for subpools.
	 */
	if (hugetlb_folio_subpool(src) && !folio_mapping(src)) {
		rc = -EBUSY;
		goto out_unlock;
	}

	if (folio_test_anon(src))
		anon_vma = folio_get_anon_vma(src);

	if (unlikely(!folio_trylock(dst)))
		goto put_anon;

	if (folio_mapped(src)) {
		enum ttu_flags ttu = 0;

		if (!folio_test_anon(src)) {
			/*
			 * In shared mappings, try_to_unmap could potentially
			 * call huge_pmd_unshare.  Because of this, take
			 * semaphore in write mode here and set TTU_RMAP_LOCKED
			 * to let lower levels know we have taken the lock.
			 */
			mapping = hugetlb_folio_mapping_lock_write(src);
			if (unlikely(!mapping))
				goto unlock_put_anon;

			ttu = TTU_RMAP_LOCKED;
		}

		try_to_migrate(src, ttu);
		page_was_mapped = 1;

		if (ttu & TTU_RMAP_LOCKED)
			i_mmap_unlock_write(mapping);
	}

	if (!folio_mapped(src))
		rc = move_to_new_folio(dst, src, mode);

	if (page_was_mapped)
		remove_migration_ptes(src,
			rc == MIGRATEPAGE_SUCCESS ? dst : src, 0);

unlock_put_anon:
	folio_unlock(dst);

put_anon:
	if (anon_vma)
		put_anon_vma(anon_vma);

	if (rc == MIGRATEPAGE_SUCCESS) {
		move_hugetlb_state(src, dst, reason);
		put_new_folio = NULL;
	}

out_unlock:
	folio_unlock(src);
out:
	if (rc == MIGRATEPAGE_SUCCESS)
		folio_putback_active_hugetlb(src);
	else if (rc != -EAGAIN)
		list_move_tail(&src->lru, ret);

	/*
	 * If migration was not successful and there's a freeing callback, use
	 * it.  Otherwise, put_page() will drop the reference grabbed during
	 * isolation.
	 */
	if (put_new_folio)
		put_new_folio(dst, private);
	else
		folio_putback_active_hugetlb(dst);

	return rc;
}

static inline int try_split_folio(struct folio *folio, struct list_head *split_folios,
				  enum migrate_mode mode)
{
	int rc;

	if (mode == MIGRATE_ASYNC) {
		if (!folio_trylock(folio))
			return -EAGAIN;
	} else {
		folio_lock(folio);
	}
	rc = split_folio_to_list(folio, split_folios);
	folio_unlock(folio);
	if (!rc)
		list_move_tail(&folio->lru, split_folios);

	return rc;
}

#ifdef CONFIG_TRANSPARENT_HUGEPAGE
#define NR_MAX_BATCHED_MIGRATION	HPAGE_PMD_NR
#else
#define NR_MAX_BATCHED_MIGRATION	512
#endif
#define NR_MAX_MIGRATE_PAGES_RETRY	10
#define NR_MAX_MIGRATE_ASYNC_RETRY	3
#define NR_MAX_MIGRATE_SYNC_RETRY					\
	(NR_MAX_MIGRATE_PAGES_RETRY - NR_MAX_MIGRATE_ASYNC_RETRY)

struct migrate_pages_stats {
	int nr_succeeded;	/* Normal and large folios migrated successfully, in
				   units of base pages */
	int nr_failed_pages;	/* Normal and large folios failed to be migrated, in
				   units of base pages.  Untried folios aren't counted */
	int nr_thp_succeeded;	/* THP migrated successfully */
	int nr_thp_failed;	/* THP failed to be migrated */
	int nr_thp_split;	/* THP split before migrating */
	int nr_split;	/* Large folio (include THP) split before migrating */
};

/*
 * Returns the number of hugetlb folios that were not migrated, or an error code
 * after NR_MAX_MIGRATE_PAGES_RETRY attempts or if no hugetlb folios are movable
 * any more because the list has become empty or no retryable hugetlb folios
 * exist any more. It is caller's responsibility to call putback_movable_pages()
 * only if ret != 0.
 */
static int migrate_hugetlbs(struct list_head *from, new_folio_t get_new_folio,
			    free_folio_t put_new_folio, unsigned long private,
			    enum migrate_mode mode, int reason,
			    struct migrate_pages_stats *stats,
			    struct list_head *ret_folios)
{
	int retry = 1;
	int nr_failed = 0;
	int nr_retry_pages = 0;
	int pass = 0;
	struct folio *folio, *folio2;
	int rc, nr_pages;

	for (pass = 0; pass < NR_MAX_MIGRATE_PAGES_RETRY && retry; pass++) {
		retry = 0;
		nr_retry_pages = 0;

		list_for_each_entry_safe(folio, folio2, from, lru) {
			if (!folio_test_hugetlb(folio))
				continue;

			nr_pages = folio_nr_pages(folio);

			cond_resched();

			/*
			 * Migratability of hugepages depends on architectures and
			 * their size.  This check is necessary because some callers
			 * of hugepage migration like soft offline and memory
			 * hotremove don't walk through page tables or check whether
			 * the hugepage is pmd-based or not before kicking migration.
			 */
			if (!hugepage_migration_supported(folio_hstate(folio))) {
				nr_failed++;
				stats->nr_failed_pages += nr_pages;
				list_move_tail(&folio->lru, ret_folios);
				continue;
			}

			rc = unmap_and_move_huge_page(get_new_folio,
						      put_new_folio, private,
						      folio, pass > 2, mode,
						      reason, ret_folios);
			/*
			 * The rules are:
			 *	Success: hugetlb folio will be put back
			 *	-EAGAIN: stay on the from list
			 *	-ENOMEM: stay on the from list
			 *	Other errno: put on ret_folios list
			 */
			switch(rc) {
			case -ENOMEM:
				/*
				 * When memory is low, don't bother to try to migrate
				 * other folios, just exit.
				 */
				stats->nr_failed_pages += nr_pages + nr_retry_pages;
				return -ENOMEM;
			case -EAGAIN:
				retry++;
				nr_retry_pages += nr_pages;
				break;
			case MIGRATEPAGE_SUCCESS:
				stats->nr_succeeded += nr_pages;
				break;
			default:
				/*
				 * Permanent failure (-EBUSY, etc.):
				 * unlike -EAGAIN case, the failed folio is
				 * removed from migration folio list and not
				 * retried in the next outer loop.
				 */
				nr_failed++;
				stats->nr_failed_pages += nr_pages;
				break;
			}
		}
	}
	/*
	 * nr_failed is number of hugetlb folios failed to be migrated.  After
	 * NR_MAX_MIGRATE_PAGES_RETRY attempts, give up and count retried hugetlb
	 * folios as failed.
	 */
	nr_failed += retry;
	stats->nr_failed_pages += nr_retry_pages;

	return nr_failed;
}

/*
 * migrate_pages_batch() first unmaps folios in the from list as many as
 * possible, then move the unmapped folios.
 *
 * We only batch migration if mode == MIGRATE_ASYNC to avoid to wait a
 * lock or bit when we have locked more than one folio.  Which may cause
 * deadlock (e.g., for loop device).  So, if mode != MIGRATE_ASYNC, the
 * length of the from list must be <= 1.
 */
static int migrate_pages_batch(struct list_head *from,
		new_folio_t get_new_folio, free_folio_t put_new_folio,
		unsigned long private, enum migrate_mode mode, int reason,
		struct list_head *ret_folios, struct list_head *split_folios,
		struct migrate_pages_stats *stats, int nr_pass)
{
	int retry = 1;
	int thp_retry = 1;
	int nr_failed = 0;
	int nr_retry_pages = 0;
	int pass = 0;
	bool is_thp = false;
	bool is_large = false;
	struct folio *folio, *folio2, *dst = NULL, *dst2;
	int rc, rc_saved = 0, nr_pages;
	LIST_HEAD(unmap_folios);
	LIST_HEAD(dst_folios);
	bool nosplit = (reason == MR_NUMA_MISPLACED);

	VM_WARN_ON_ONCE(mode != MIGRATE_ASYNC &&
			!list_empty(from) && !list_is_singular(from));

	for (pass = 0; pass < nr_pass && retry; pass++) {
		retry = 0;
		thp_retry = 0;
		nr_retry_pages = 0;

		list_for_each_entry_safe(folio, folio2, from, lru) {
			is_large = folio_test_large(folio);
			is_thp = is_large && folio_test_pmd_mappable(folio);
			nr_pages = folio_nr_pages(folio);

			cond_resched();

			/*
			 * The rare folio on the deferred split list should
			 * be split now. It should not count as a failure:
			 * but increment nr_failed because, without doing so,
			 * migrate_pages() may report success with (split but
			 * unmigrated) pages still on its fromlist; whereas it
			 * always reports success when its fromlist is empty.
			 * stats->nr_thp_failed should be increased too,
			 * otherwise stats inconsistency will happen when
			 * migrate_pages_batch is called via migrate_pages()
			 * with MIGRATE_SYNC and MIGRATE_ASYNC.
			 *
			 * Only check it without removing it from the list.
			 * Since the folio can be on deferred_split_scan()
			 * local list and removing it can cause the local list
			 * corruption. Folio split process below can handle it
			 * with the help of folio_ref_freeze().
			 *
			 * nr_pages > 2 is needed to avoid checking order-1
			 * page cache folios. They exist, in contrast to
			 * non-existent order-1 anonymous folios, and do not
			 * use _deferred_list.
			 */
			if (nr_pages > 2 &&
			   !list_empty(&folio->_deferred_list) &&
			   folio_test_partially_mapped(folio)) {
				if (!try_split_folio(folio, split_folios, mode)) {
					nr_failed++;
					stats->nr_thp_failed += is_thp;
					stats->nr_thp_split += is_thp;
					stats->nr_split++;
					continue;
				}
			}

			/*
			 * Large folio migration might be unsupported or
			 * the allocation might be failed so we should retry
			 * on the same folio with the large folio split
			 * to normal folios.
			 *
			 * Split folios are put in split_folios, and
			 * we will migrate them after the rest of the
			 * list is processed.
			 */
			if (!thp_migration_supported() && is_thp) {
				nr_failed++;
				stats->nr_thp_failed++;
				if (!try_split_folio(folio, split_folios, mode)) {
					stats->nr_thp_split++;
					stats->nr_split++;
					continue;
				}
				stats->nr_failed_pages += nr_pages;
				list_move_tail(&folio->lru, ret_folios);
				continue;
			}

			rc = migrate_folio_unmap(get_new_folio, put_new_folio,
					private, folio, &dst, mode, reason,
					ret_folios);
			/*
			 * The rules are:
			 *	Success: folio will be freed
			 *	Unmap: folio will be put on unmap_folios list,
			 *	       dst folio put on dst_folios list
			 *	-EAGAIN: stay on the from list
			 *	-ENOMEM: stay on the from list
			 *	Other errno: put on ret_folios list
			 */
			switch(rc) {
			case -ENOMEM:
				/*
				 * When memory is low, don't bother to try to migrate
				 * other folios, move unmapped folios, then exit.
				 */
				nr_failed++;
				stats->nr_thp_failed += is_thp;
				/* Large folio NUMA faulting doesn't split to retry. */
				if (is_large && !nosplit) {
					int ret = try_split_folio(folio, split_folios, mode);

					if (!ret) {
						stats->nr_thp_split += is_thp;
						stats->nr_split++;
						break;
					} else if (reason == MR_LONGTERM_PIN &&
						   ret == -EAGAIN) {
						/*
						 * Try again to split large folio to
						 * mitigate the failure of longterm pinning.
						 */
						retry++;
						thp_retry += is_thp;
						nr_retry_pages += nr_pages;
						/* Undo duplicated failure counting. */
						nr_failed--;
						stats->nr_thp_failed -= is_thp;
						break;
					}
				}

				stats->nr_failed_pages += nr_pages + nr_retry_pages;
				/* nr_failed isn't updated for not used */
				stats->nr_thp_failed += thp_retry;
				rc_saved = rc;
				if (list_empty(&unmap_folios))
					goto out;
				else
					goto move;
			case -EAGAIN:
				retry++;
				thp_retry += is_thp;
				nr_retry_pages += nr_pages;
				break;
			case MIGRATEPAGE_SUCCESS:
				stats->nr_succeeded += nr_pages;
				stats->nr_thp_succeeded += is_thp;
				break;
			case MIGRATEPAGE_UNMAP:
				list_move_tail(&folio->lru, &unmap_folios);
				list_add_tail(&dst->lru, &dst_folios);
				break;
			default:
				/*
				 * Permanent failure (-EBUSY, etc.):
				 * unlike -EAGAIN case, the failed folio is
				 * removed from migration folio list and not
				 * retried in the next outer loop.
				 */
				nr_failed++;
				stats->nr_thp_failed += is_thp;
				stats->nr_failed_pages += nr_pages;
				break;
			}
		}
	}
	nr_failed += retry;
	stats->nr_thp_failed += thp_retry;
	stats->nr_failed_pages += nr_retry_pages;
move:
	/* Flush TLBs for all unmapped folios */
	try_to_unmap_flush();

	retry = 1;
	for (pass = 0; pass < nr_pass && retry; pass++) {
		retry = 0;
		thp_retry = 0;
		nr_retry_pages = 0;

		dst = list_first_entry(&dst_folios, struct folio, lru);
		dst2 = list_next_entry(dst, lru);
		list_for_each_entry_safe(folio, folio2, &unmap_folios, lru) {
			is_thp = folio_test_large(folio) && folio_test_pmd_mappable(folio);
			nr_pages = folio_nr_pages(folio);

			cond_resched();

			rc = migrate_folio_move(put_new_folio, private,
						folio, dst, mode,
						reason, ret_folios);
			/*
			 * The rules are:
			 *	Success: folio will be freed
			 *	-EAGAIN: stay on the unmap_folios list
			 *	Other errno: put on ret_folios list
			 */
			switch(rc) {
			case -EAGAIN:
				retry++;
				thp_retry += is_thp;
				nr_retry_pages += nr_pages;
				break;
			case MIGRATEPAGE_SUCCESS:
				stats->nr_succeeded += nr_pages;
				stats->nr_thp_succeeded += is_thp;
				break;
			default:
				nr_failed++;
				stats->nr_thp_failed += is_thp;
				stats->nr_failed_pages += nr_pages;
				break;
			}
			dst = dst2;
			dst2 = list_next_entry(dst, lru);
		}
	}
	nr_failed += retry;
	stats->nr_thp_failed += thp_retry;
	stats->nr_failed_pages += nr_retry_pages;

	rc = rc_saved ? : nr_failed;
out:
	/* Cleanup remaining folios */
	dst = list_first_entry(&dst_folios, struct folio, lru);
	dst2 = list_next_entry(dst, lru);
	list_for_each_entry_safe(folio, folio2, &unmap_folios, lru) {
		int old_page_state = 0;
		struct anon_vma *anon_vma = NULL;

		__migrate_folio_extract(dst, &old_page_state, &anon_vma);
		migrate_folio_undo_src(folio, old_page_state & PAGE_WAS_MAPPED,
				       anon_vma, true, ret_folios);
		list_del(&dst->lru);
		migrate_folio_undo_dst(dst, true, put_new_folio, private);
		dst = dst2;
		dst2 = list_next_entry(dst, lru);
	}

	return rc;
}

static int migrate_pages_sync(struct list_head *from, new_folio_t get_new_folio,
		free_folio_t put_new_folio, unsigned long private,
		enum migrate_mode mode, int reason,
		struct list_head *ret_folios, struct list_head *split_folios,
		struct migrate_pages_stats *stats)
{
	int rc, nr_failed = 0;
	LIST_HEAD(folios);
	struct migrate_pages_stats astats;

	memset(&astats, 0, sizeof(astats));
	/* Try to migrate in batch with MIGRATE_ASYNC mode firstly */
	rc = migrate_pages_batch(from, get_new_folio, put_new_folio, private, MIGRATE_ASYNC,
				 reason, &folios, split_folios, &astats,
				 NR_MAX_MIGRATE_ASYNC_RETRY);
	stats->nr_succeeded += astats.nr_succeeded;
	stats->nr_thp_succeeded += astats.nr_thp_succeeded;
	stats->nr_thp_split += astats.nr_thp_split;
	stats->nr_split += astats.nr_split;
	if (rc < 0) {
		stats->nr_failed_pages += astats.nr_failed_pages;
		stats->nr_thp_failed += astats.nr_thp_failed;
		list_splice_tail(&folios, ret_folios);
		return rc;
	}
	stats->nr_thp_failed += astats.nr_thp_split;
	/*
	 * Do not count rc, as pages will be retried below.
	 * Count nr_split only, since it includes nr_thp_split.
	 */
	nr_failed += astats.nr_split;
	/*
	 * Fall back to migrate all failed folios one by one synchronously. All
	 * failed folios except split THPs will be retried, so their failure
	 * isn't counted
	 */
	list_splice_tail_init(&folios, from);
	while (!list_empty(from)) {
		list_move(from->next, &folios);
		rc = migrate_pages_batch(&folios, get_new_folio, put_new_folio,
					 private, mode, reason, ret_folios,
					 split_folios, stats, NR_MAX_MIGRATE_SYNC_RETRY);
		list_splice_tail_init(&folios, ret_folios);
		if (rc < 0)
			return rc;
		nr_failed += rc;
	}

	return nr_failed;
}

/*
 * migrate_pages - migrate the folios specified in a list, to the free folios
 *		   supplied as the target for the page migration
 *
 * @from:		The list of folios to be migrated.
 * @get_new_folio:	The function used to allocate free folios to be used
 *			as the target of the folio migration.
 * @put_new_folio:	The function used to free target folios if migration
 *			fails, or NULL if no special handling is necessary.
 * @private:		Private data to be passed on to get_new_folio()
 * @mode:		The migration mode that specifies the constraints for
 *			folio migration, if any.
 * @reason:		The reason for folio migration.
 * @ret_succeeded:	Set to the number of folios migrated successfully if
 *			the caller passes a non-NULL pointer.
 *
 * The function returns after NR_MAX_MIGRATE_PAGES_RETRY attempts or if no folios
 * are movable any more because the list has become empty or no retryable folios
 * exist any more. It is caller's responsibility to call putback_movable_pages()
 * only if ret != 0.
 *
 * Returns the number of {normal folio, large folio, hugetlb} that were not
 * migrated, or an error code. The number of large folio splits will be
 * considered as the number of non-migrated large folio, no matter how many
 * split folios of the large folio are migrated successfully.
 */
int migrate_pages(struct list_head *from, new_folio_t get_new_folio,
		free_folio_t put_new_folio, unsigned long private,
		enum migrate_mode mode, int reason, unsigned int *ret_succeeded)
{
	int rc, rc_gather;
	int nr_pages;
	struct folio *folio, *folio2;
	LIST_HEAD(folios);
	LIST_HEAD(ret_folios);
	LIST_HEAD(split_folios);
	struct migrate_pages_stats stats;

	trace_mm_migrate_pages_start(mode, reason);

	memset(&stats, 0, sizeof(stats));

	rc_gather = migrate_hugetlbs(from, get_new_folio, put_new_folio, private,
				     mode, reason, &stats, &ret_folios);
	if (rc_gather < 0)
		goto out;

again:
	nr_pages = 0;
	list_for_each_entry_safe(folio, folio2, from, lru) {
		/* Retried hugetlb folios will be kept in list  */
		if (folio_test_hugetlb(folio)) {
			list_move_tail(&folio->lru, &ret_folios);
			continue;
		}

		nr_pages += folio_nr_pages(folio);
		if (nr_pages >= NR_MAX_BATCHED_MIGRATION)
			break;
	}
	if (nr_pages >= NR_MAX_BATCHED_MIGRATION)
		list_cut_before(&folios, from, &folio2->lru);
	else
		list_splice_init(from, &folios);
	if (mode == MIGRATE_ASYNC)
		rc = migrate_pages_batch(&folios, get_new_folio, put_new_folio,
				private, mode, reason, &ret_folios,
				&split_folios, &stats,
				NR_MAX_MIGRATE_PAGES_RETRY);
	else
		rc = migrate_pages_sync(&folios, get_new_folio, put_new_folio,
				private, mode, reason, &ret_folios,
				&split_folios, &stats);
	list_splice_tail_init(&folios, &ret_folios);
	if (rc < 0) {
		rc_gather = rc;
		list_splice_tail(&split_folios, &ret_folios);
		goto out;
	}
	if (!list_empty(&split_folios)) {
		/*
		 * Failure isn't counted since all split folios of a large folio
		 * is counted as 1 failure already.  And, we only try to migrate
		 * with minimal effort, force MIGRATE_ASYNC mode and retry once.
		 */
		migrate_pages_batch(&split_folios, get_new_folio,
				put_new_folio, private, MIGRATE_ASYNC, reason,
				&ret_folios, NULL, &stats, 1);
		list_splice_tail_init(&split_folios, &ret_folios);
	}
	rc_gather += rc;
	if (!list_empty(from))
		goto again;
out:
	/*
	 * Put the permanent failure folio back to migration list, they
	 * will be put back to the right list by the caller.
	 */
	list_splice(&ret_folios, from);

	/*
	 * Return 0 in case all split folios of fail-to-migrate large folios
	 * are migrated successfully.
	 */
	if (list_empty(from))
		rc_gather = 0;

	count_vm_events(PGMIGRATE_SUCCESS, stats.nr_succeeded);
	count_vm_events(PGMIGRATE_FAIL, stats.nr_failed_pages);
	count_vm_events(THP_MIGRATION_SUCCESS, stats.nr_thp_succeeded);
	count_vm_events(THP_MIGRATION_FAIL, stats.nr_thp_failed);
	count_vm_events(THP_MIGRATION_SPLIT, stats.nr_thp_split);
	trace_mm_migrate_pages(stats.nr_succeeded, stats.nr_failed_pages,
			       stats.nr_thp_succeeded, stats.nr_thp_failed,
			       stats.nr_thp_split, stats.nr_split, mode,
			       reason);

	if (ret_succeeded)
		*ret_succeeded = stats.nr_succeeded;

	return rc_gather;
}

struct folio *alloc_migration_target(struct folio *src, unsigned long private)
{
	struct migration_target_control *mtc;
	gfp_t gfp_mask;
	unsigned int order = 0;
	int nid;
	int zidx;

	mtc = (struct migration_target_control *)private;
	gfp_mask = mtc->gfp_mask;
	nid = mtc->nid;
	if (nid == NUMA_NO_NODE)
		nid = folio_nid(src);

	if (folio_test_hugetlb(src)) {
		struct hstate *h = folio_hstate(src);

		gfp_mask = htlb_modify_alloc_mask(h, gfp_mask);
		return alloc_hugetlb_folio_nodemask(h, nid,
						mtc->nmask, gfp_mask,
						htlb_allow_alloc_fallback(mtc->reason));
	}

	if (folio_test_large(src)) {
		/*
		 * clear __GFP_RECLAIM to make the migration callback
		 * consistent with regular THP allocations.
		 */
		gfp_mask &= ~__GFP_RECLAIM;
		gfp_mask |= GFP_TRANSHUGE;
		order = folio_order(src);
	}
	zidx = zone_idx(folio_zone(src));
	if (is_highmem_idx(zidx) || zidx == ZONE_MOVABLE)
		gfp_mask |= __GFP_HIGHMEM;

	return __folio_alloc(gfp_mask, order, nid, mtc->nmask);
}

#ifdef CONFIG_NUMA

static int store_status(int __user *status, int start, int value, int nr)
{
	while (nr-- > 0) {
		if (put_user(value, status + start))
			return -EFAULT;
		start++;
	}

	return 0;
}

static int do_move_pages_to_node(struct list_head *pagelist, int node)
{
	int err;
	struct migration_target_control mtc = {
		.nid = node,
		.gfp_mask = GFP_HIGHUSER_MOVABLE | __GFP_THISNODE,
		.reason = MR_SYSCALL,
	};

	err = migrate_pages(pagelist, alloc_migration_target, NULL,
		(unsigned long)&mtc, MIGRATE_SYNC, MR_SYSCALL, NULL);
	if (err)
		putback_movable_pages(pagelist);
	return err;
}

static int __add_folio_for_migration(struct folio *folio, int node,
		struct list_head *pagelist, bool migrate_all)
{
	if (is_zero_folio(folio) || is_huge_zero_folio(folio))
		return -EFAULT;

	if (folio_is_zone_device(folio))
		return -ENOENT;

	if (folio_nid(folio) == node)
		return 0;

	if (folio_likely_mapped_shared(folio) && !migrate_all)
		return -EACCES;

	if (folio_test_hugetlb(folio)) {
		if (isolate_hugetlb(folio, pagelist))
			return 1;
	} else if (folio_isolate_lru(folio)) {
		list_add_tail(&folio->lru, pagelist);
		node_stat_mod_folio(folio,
			NR_ISOLATED_ANON + folio_is_file_lru(folio),
			folio_nr_pages(folio));
		return 1;
	}
	return -EBUSY;
}

/*
 * Resolves the given address to a struct folio, isolates it from the LRU and
 * puts it to the given pagelist.
 * Returns:
 *     errno - if the folio cannot be found/isolated
 *     0 - when it doesn't have to be migrated because it is already on the
 *         target node
 *     1 - when it has been queued
 */
static int add_folio_for_migration(struct mm_struct *mm, const void __user *p,
		int node, struct list_head *pagelist, bool migrate_all)
{
	struct vm_area_struct *vma;
	struct folio_walk fw;
	struct folio *folio;
	unsigned long addr;
	int err = -EFAULT;

	mmap_read_lock(mm);
	addr = (unsigned long)untagged_addr_remote(mm, p);

	vma = vma_lookup(mm, addr);
	if (vma && vma_migratable(vma)) {
		folio = folio_walk_start(&fw, vma, addr, FW_ZEROPAGE);
		if (folio) {
			err = __add_folio_for_migration(folio, node, pagelist,
							migrate_all);
			folio_walk_end(&fw, vma);
		} else {
			err = -ENOENT;
		}
	}
	mmap_read_unlock(mm);
	return err;
}

static int move_pages_and_store_status(int node,
		struct list_head *pagelist, int __user *status,
		int start, int i, unsigned long nr_pages)
{
	int err;

	if (list_empty(pagelist))
		return 0;

	err = do_move_pages_to_node(pagelist, node);
	if (err) {
		/*
		 * Positive err means the number of failed
		 * pages to migrate.  Since we are going to
		 * abort and return the number of non-migrated
		 * pages, so need to include the rest of the
		 * nr_pages that have not been attempted as
		 * well.
		 */
		if (err > 0)
			err += nr_pages - i;
		return err;
	}
	return store_status(status, start, node, i - start);
}

/*
 * Migrate an array of page address onto an array of nodes and fill
 * the corresponding array of status.
 */
static int do_pages_move(struct mm_struct *mm, nodemask_t task_nodes,
			 unsigned long nr_pages,
			 const void __user * __user *pages,
			 const int __user *nodes,
			 int __user *status, int flags)
{
	compat_uptr_t __user *compat_pages = (void __user *)pages;
	int current_node = NUMA_NO_NODE;
	LIST_HEAD(pagelist);
	int start, i;
	int err = 0, err1;

	lru_cache_disable();

	for (i = start = 0; i < nr_pages; i++) {
		const void __user *p;
		int node;

		err = -EFAULT;
		if (in_compat_syscall()) {
			compat_uptr_t cp;

			if (get_user(cp, compat_pages + i))
				goto out_flush;

			p = compat_ptr(cp);
		} else {
			if (get_user(p, pages + i))
				goto out_flush;
		}
		if (get_user(node, nodes + i))
			goto out_flush;

		err = -ENODEV;
		if (node < 0 || node >= MAX_NUMNODES)
			goto out_flush;
		if (!node_state(node, N_MEMORY))
			goto out_flush;

		err = -EACCES;
		if (!node_isset(node, task_nodes))
			goto out_flush;

		if (current_node == NUMA_NO_NODE) {
			current_node = node;
			start = i;
		} else if (node != current_node) {
			err = move_pages_and_store_status(current_node,
					&pagelist, status, start, i, nr_pages);
			if (err)
				goto out;
			start = i;
			current_node = node;
		}

		/*
		 * Errors in the page lookup or isolation are not fatal and we simply
		 * report them via status
		 */
		err = add_folio_for_migration(mm, p, current_node, &pagelist,
					      flags & MPOL_MF_MOVE_ALL);

		if (err > 0) {
			/* The page is successfully queued for migration */
			continue;
		}

		/*
		 * The move_pages() man page does not have an -EEXIST choice, so
		 * use -EFAULT instead.
		 */
		if (err == -EEXIST)
			err = -EFAULT;

		/*
		 * If the page is already on the target node (!err), store the
		 * node, otherwise, store the err.
		 */
		err = store_status(status, i, err ? : current_node, 1);
		if (err)
			goto out_flush;

		err = move_pages_and_store_status(current_node, &pagelist,
				status, start, i, nr_pages);
		if (err) {
			/* We have accounted for page i */
			if (err > 0)
				err--;
			goto out;
		}
		current_node = NUMA_NO_NODE;
	}
out_flush:
	/* Make sure we do not overwrite the existing error */
	err1 = move_pages_and_store_status(current_node, &pagelist,
				status, start, i, nr_pages);
	if (err >= 0)
		err = err1;
out:
	lru_cache_enable();
	return err;
}

/*
 * Determine the nodes of an array of pages and store it in an array of status.
 */
static void do_pages_stat_array(struct mm_struct *mm, unsigned long nr_pages,
				const void __user **pages, int *status)
{
	unsigned long i;

	mmap_read_lock(mm);

	for (i = 0; i < nr_pages; i++) {
		unsigned long addr = (unsigned long)(*pages);
		struct vm_area_struct *vma;
		struct folio_walk fw;
		struct folio *folio;
		int err = -EFAULT;

		vma = vma_lookup(mm, addr);
		if (!vma)
			goto set_status;

		folio = folio_walk_start(&fw, vma, addr, FW_ZEROPAGE);
		if (folio) {
			if (is_zero_folio(folio) || is_huge_zero_folio(folio))
				err = -EFAULT;
			else if (folio_is_zone_device(folio))
				err = -ENOENT;
			else
				err = folio_nid(folio);
			folio_walk_end(&fw, vma);
		} else {
			err = -ENOENT;
		}
set_status:
		*status = err;

		pages++;
		status++;
	}

	mmap_read_unlock(mm);
}

static int get_compat_pages_array(const void __user *chunk_pages[],
				  const void __user * __user *pages,
				  unsigned long chunk_nr)
{
	compat_uptr_t __user *pages32 = (compat_uptr_t __user *)pages;
	compat_uptr_t p;
	int i;

	for (i = 0; i < chunk_nr; i++) {
		if (get_user(p, pages32 + i))
			return -EFAULT;
		chunk_pages[i] = compat_ptr(p);
	}

	return 0;
}

/*
 * Determine the nodes of a user array of pages and store it in
 * a user array of status.
 */
static int do_pages_stat(struct mm_struct *mm, unsigned long nr_pages,
			 const void __user * __user *pages,
			 int __user *status)
{
#define DO_PAGES_STAT_CHUNK_NR 16UL
	const void __user *chunk_pages[DO_PAGES_STAT_CHUNK_NR];
	int chunk_status[DO_PAGES_STAT_CHUNK_NR];

	while (nr_pages) {
		unsigned long chunk_nr = min(nr_pages, DO_PAGES_STAT_CHUNK_NR);

		if (in_compat_syscall()) {
			if (get_compat_pages_array(chunk_pages, pages,
						   chunk_nr))
				break;
		} else {
			if (copy_from_user(chunk_pages, pages,
				      chunk_nr * sizeof(*chunk_pages)))
				break;
		}

		do_pages_stat_array(mm, chunk_nr, chunk_pages, chunk_status);

		if (copy_to_user(status, chunk_status, chunk_nr * sizeof(*status)))
			break;

		pages += chunk_nr;
		status += chunk_nr;
		nr_pages -= chunk_nr;
	}
	return nr_pages ? -EFAULT : 0;
}

static struct mm_struct *find_mm_struct(pid_t pid, nodemask_t *mem_nodes)
{
	struct task_struct *task;
	struct mm_struct *mm;

	/*
	 * There is no need to check if current process has the right to modify
	 * the specified process when they are same.
	 */
	if (!pid) {
		mmget(current->mm);
		*mem_nodes = cpuset_mems_allowed(current);
		return current->mm;
	}

	task = find_get_task_by_vpid(pid);
	if (!task) {
		return ERR_PTR(-ESRCH);
	}

	/*
	 * Check if this process has the right to modify the specified
	 * process. Use the regular "ptrace_may_access()" checks.
	 */
	if (!ptrace_may_access(task, PTRACE_MODE_READ_REALCREDS)) {
		mm = ERR_PTR(-EPERM);
		goto out;
	}

	mm = ERR_PTR(security_task_movememory(task));
	if (IS_ERR(mm))
		goto out;
	*mem_nodes = cpuset_mems_allowed(task);
	mm = get_task_mm(task);
out:
	put_task_struct(task);
	if (!mm)
		mm = ERR_PTR(-EINVAL);
	return mm;
}

/*
 * Move a list of pages in the address space of the currently executing
 * process.
 */
static int kernel_move_pages(pid_t pid, unsigned long nr_pages,
			     const void __user * __user *pages,
			     const int __user *nodes,
			     int __user *status, int flags)
{
	struct mm_struct *mm;
	int err;
	nodemask_t task_nodes;

	/* Check flags */
	if (flags & ~(MPOL_MF_MOVE|MPOL_MF_MOVE_ALL))
		return -EINVAL;

	if ((flags & MPOL_MF_MOVE_ALL) && !capable(CAP_SYS_NICE))
		return -EPERM;

	mm = find_mm_struct(pid, &task_nodes);
	if (IS_ERR(mm))
		return PTR_ERR(mm);

	if (nodes)
		err = do_pages_move(mm, task_nodes, nr_pages, pages,
				    nodes, status, flags);
	else
		err = do_pages_stat(mm, nr_pages, pages, status);

	mmput(mm);
	return err;
}

SYSCALL_DEFINE6(move_pages, pid_t, pid, unsigned long, nr_pages,
		const void __user * __user *, pages,
		const int __user *, nodes,
		int __user *, status, int, flags)
{
	return kernel_move_pages(pid, nr_pages, pages, nodes, status, flags);
}

#ifdef CONFIG_NUMA_BALANCING
/*
 * Returns true if this is a safe migration target node for misplaced NUMA
 * pages. Currently it only checks the watermarks which is crude.
 */
static bool migrate_balanced_pgdat(struct pglist_data *pgdat,
				   unsigned long nr_migrate_pages)
{
	int z;

	for (z = pgdat->nr_zones - 1; z >= 0; z--) {
		struct zone *zone = pgdat->node_zones + z;

		if (!managed_zone(zone))
			continue;

		/* Avoid waking kswapd by allocating pages_to_migrate pages. */
		if (!zone_watermark_ok(zone, 0,
				       high_wmark_pages(zone) +
				       nr_migrate_pages,
				       ZONE_MOVABLE, ALLOC_CMA))
			continue;
		return true;
	}
	return false;
}

static struct folio *alloc_misplaced_dst_folio(struct folio *src,
					   unsigned long data)
{
	int nid = (int) data;
	int order = folio_order(src);
	gfp_t gfp = __GFP_THISNODE;

	if (order > 0)
		gfp |= GFP_TRANSHUGE_LIGHT;
	else {
		gfp |= GFP_HIGHUSER_MOVABLE | __GFP_NOMEMALLOC | __GFP_NORETRY |
			__GFP_NOWARN;
		gfp &= ~__GFP_RECLAIM;
	}
	return __folio_alloc_node(gfp, order, nid);
}

/*
 * Prepare for calling migrate_misplaced_folio() by isolating the folio if
 * permitted. Must be called with the PTL still held.
 */
int migrate_misplaced_folio_prepare(struct folio *folio,
		struct vm_area_struct *vma, int node)
{
	int nr_pages = folio_nr_pages(folio);
	pg_data_t *pgdat = NODE_DATA(node);

	if (folio_is_file_lru(folio)) {
		/*
		 * Do not migrate file folios that are mapped in multiple
		 * processes with execute permissions as they are probably
		 * shared libraries.
		 *
		 * See folio_likely_mapped_shared() on possible imprecision
		 * when we cannot easily detect if a folio is shared.
		 */
		if ((vma->vm_flags & VM_EXEC) &&
		    folio_likely_mapped_shared(folio))
			return -EACCES;

		/*
		 * Do not migrate dirty folios as not all filesystems can move
		 * dirty folios in MIGRATE_ASYNC mode which is a waste of
		 * cycles.
		 */
		if (folio_test_dirty(folio))
			return -EAGAIN;
	}

	/* Avoid migrating to a node that is nearly full */
	if (!migrate_balanced_pgdat(pgdat, nr_pages)) {
		int z;

		if (!(sysctl_numa_balancing_mode & NUMA_BALANCING_MEMORY_TIERING))
			return -EAGAIN;
		for (z = pgdat->nr_zones - 1; z >= 0; z--) {
			if (managed_zone(pgdat->node_zones + z))
				break;
		}

		/*
		 * If there are no managed zones, it should not proceed
		 * further.
		 */
		if (z < 0)
			return -EAGAIN;

		wakeup_kswapd(pgdat->node_zones + z, 0,
			      folio_order(folio), ZONE_MOVABLE);
		return -EAGAIN;
	}

	if (!folio_isolate_lru(folio))
		return -EAGAIN;

	node_stat_mod_folio(folio, NR_ISOLATED_ANON + folio_is_file_lru(folio),
			    nr_pages);
	return 0;
}

/*
 * Attempt to migrate a misplaced folio to the specified destination
 * node. Caller is expected to have isolated the folio by calling
 * migrate_misplaced_folio_prepare(), which will result in an
 * elevated reference count on the folio. This function will un-isolate the
 * folio, dereferencing the folio before returning.
 */
int migrate_misplaced_folio(struct folio *folio, struct vm_area_struct *vma,
			    int node)
{
	pg_data_t *pgdat = NODE_DATA(node);
	int nr_remaining;
	unsigned int nr_succeeded;
	LIST_HEAD(migratepages);
	struct mem_cgroup *memcg = get_mem_cgroup_from_folio(folio);
	struct lruvec *lruvec = mem_cgroup_lruvec(memcg, pgdat);

	list_add(&folio->lru, &migratepages);
	nr_remaining = migrate_pages(&migratepages, alloc_misplaced_dst_folio,
				     NULL, node, MIGRATE_ASYNC,
				     MR_NUMA_MISPLACED, &nr_succeeded);
	if (nr_remaining && !list_empty(&migratepages))
		putback_movable_pages(&migratepages);
	if (nr_succeeded) {
		count_vm_numa_events(NUMA_PAGE_MIGRATE, nr_succeeded);
		count_memcg_events(memcg, NUMA_PAGE_MIGRATE, nr_succeeded);
		if ((sysctl_numa_balancing_mode & NUMA_BALANCING_MEMORY_TIERING)
		    && !node_is_toptier(folio_nid(folio))
		    && node_is_toptier(node))
			mod_lruvec_state(lruvec, PGPROMOTE_SUCCESS, nr_succeeded);
	}
	mem_cgroup_put(memcg);
	BUG_ON(!list_empty(&migratepages));
	return nr_remaining ? -EAGAIN : 0;
}
#endif /* CONFIG_NUMA_BALANCING */
#endif /* CONFIG_NUMA */<|MERGE_RESOLUTION|>--- conflicted
+++ resolved
@@ -206,12 +206,8 @@
 	pte_t newpte;
 	void *addr;
 
-<<<<<<< HEAD
-	VM_BUG_ON_PAGE(PageCompound(page), page);
-=======
 	if (PageCompound(page))
 		return false;
->>>>>>> e8a05819
 	VM_BUG_ON_PAGE(!PageAnon(page), page);
 	VM_BUG_ON_PAGE(!PageLocked(page), page);
 	VM_BUG_ON_PAGE(pte_present(*pvmw->pte), page);
