// SPDX-License-Identifier: GPL-2.0-or-later
/* linux/net/ipv4/arp.c
 *
 * Copyright (C) 1994 by Florian  La Roche
 *
 * This module implements the Address Resolution Protocol ARP (RFC 826),
 * which is used to convert IP addresses (or in the future maybe other
 * high-level addresses) into a low-level hardware address (like an Ethernet
 * address).
 *
 * Fixes:
 *		Alan Cox	:	Removed the Ethernet assumptions in
 *					Florian's code
 *		Alan Cox	:	Fixed some small errors in the ARP
 *					logic
 *		Alan Cox	:	Allow >4K in /proc
 *		Alan Cox	:	Make ARP add its own protocol entry
 *		Ross Martin     :       Rewrote arp_rcv() and arp_get_info()
 *		Stephen Henson	:	Add AX25 support to arp_get_info()
 *		Alan Cox	:	Drop data when a device is downed.
 *		Alan Cox	:	Use init_timer().
 *		Alan Cox	:	Double lock fixes.
 *		Martin Seine	:	Move the arphdr structure
 *					to if_arp.h for compatibility.
 *					with BSD based programs.
 *		Andrew Tridgell :       Added ARP netmask code and
 *					re-arranged proxy handling.
 *		Alan Cox	:	Changed to use notifiers.
 *		Niibe Yutaka	:	Reply for this device or proxies only.
 *		Alan Cox	:	Don't proxy across hardware types!
 *		Jonathan Naylor :	Added support for NET/ROM.
 *		Mike Shaver     :       RFC1122 checks.
 *		Jonathan Naylor :	Only lookup the hardware address for
 *					the correct hardware type.
 *		Germano Caronni	:	Assorted subtle races.
 *		Craig Schlenter :	Don't modify permanent entry
 *					during arp_rcv.
 *		Russ Nelson	:	Tidied up a few bits.
 *		Alexey Kuznetsov:	Major changes to caching and behaviour,
 *					eg intelligent arp probing and
 *					generation
 *					of host down events.
 *		Alan Cox	:	Missing unlock in device events.
 *		Eckes		:	ARP ioctl control errors.
 *		Alexey Kuznetsov:	Arp free fix.
 *		Manuel Rodriguez:	Gratuitous ARP.
 *              Jonathan Layes  :       Added arpd support through kerneld
 *                                      message queue (960314)
 *		Mike Shaver	:	/proc/sys/net/ipv4/arp_* support
 *		Mike McLagan    :	Routing by source
 *		Stuart Cheshire	:	Metricom and grat arp fixes
 *					*** FOR 2.1 clean this up ***
 *		Lawrence V. Stefani: (08/12/96) Added FDDI support.
 *		Alan Cox	:	Took the AP1000 nasty FDDI hack and
 *					folded into the mainstream FDDI code.
 *					Ack spit, Linus how did you allow that
 *					one in...
 *		Jes Sorensen	:	Make FDDI work again in 2.1.x and
 *					clean up the APFDDI & gen. FDDI bits.
 *		Alexey Kuznetsov:	new arp state machine;
 *					now it is in net/core/neighbour.c.
 *		Krzysztof Halasa:	Added Frame Relay ARP support.
 *		Arnaldo C. Melo :	convert /proc/net/arp to seq_file
 *		Shmulik Hen:		Split arp_send to arp_create and
 *					arp_xmit so intermediate drivers like
 *					bonding can change the skb before
 *					sending (e.g. insert 8021q tag).
 *		Harald Welte	:	convert to make use of jenkins hash
 *		Jesper D. Brouer:       Proxy ARP PVLAN RFC 3069 support.
 */

#define pr_fmt(fmt) KBUILD_MODNAME ": " fmt

#include <linux/module.h>
#include <linux/types.h>
#include <linux/string.h>
#include <linux/kernel.h>
#include <linux/capability.h>
#include <linux/socket.h>
#include <linux/sockios.h>
#include <linux/errno.h>
#include <linux/in.h>
#include <linux/mm.h>
#include <linux/inet.h>
#include <linux/inetdevice.h>
#include <linux/netdevice.h>
#include <linux/etherdevice.h>
#include <linux/fddidevice.h>
#include <linux/if_arp.h>
#include <linux/skbuff.h>
#include <linux/proc_fs.h>
#include <linux/seq_file.h>
#include <linux/stat.h>
#include <linux/init.h>
#include <linux/net.h>
#include <linux/rcupdate.h>
#include <linux/slab.h>
#ifdef CONFIG_SYSCTL
#include <linux/sysctl.h>
#endif

#include <net/net_namespace.h>
#include <net/ip.h>
#include <net/icmp.h>
#include <net/route.h>
#include <net/protocol.h>
#include <net/tcp.h>
#include <net/sock.h>
#include <net/arp.h>
#include <net/ax25.h>
#include <net/netrom.h>
#include <net/dst_metadata.h>
#include <net/ip_tunnels.h>

#include <linux/uaccess.h>

#include <linux/netfilter_arp.h>

/*
 *	Interface to generic neighbour cache.
 */
static u32 arp_hash(const void *pkey, const struct net_device *dev, __u32 *hash_rnd);
static bool arp_key_eq(const struct neighbour *n, const void *pkey);
static int arp_constructor(struct neighbour *neigh);
static void arp_solicit(struct neighbour *neigh, struct sk_buff *skb);
static void arp_error_report(struct neighbour *neigh, struct sk_buff *skb);
static void parp_redo(struct sk_buff *skb);
static int arp_is_multicast(const void *pkey);

static const struct neigh_ops arp_generic_ops = {
	.family =		AF_INET,
	.solicit =		arp_solicit,
	.error_report =		arp_error_report,
	.output =		neigh_resolve_output,
	.connected_output =	neigh_connected_output,
};

static const struct neigh_ops arp_hh_ops = {
	.family =		AF_INET,
	.solicit =		arp_solicit,
	.error_report =		arp_error_report,
	.output =		neigh_resolve_output,
	.connected_output =	neigh_resolve_output,
};

static const struct neigh_ops arp_direct_ops = {
	.family =		AF_INET,
	.output =		neigh_direct_output,
	.connected_output =	neigh_direct_output,
};

struct neigh_table arp_tbl = {
	.family		= AF_INET,
	.key_len	= 4,
	.protocol	= cpu_to_be16(ETH_P_IP),
	.hash		= arp_hash,
	.key_eq		= arp_key_eq,
	.constructor	= arp_constructor,
	.proxy_redo	= parp_redo,
	.is_multicast	= arp_is_multicast,
	.id		= "arp_cache",
	.parms		= {
		.tbl			= &arp_tbl,
		.reachable_time		= 30 * HZ,
		.data	= {
			[NEIGH_VAR_MCAST_PROBES] = 3,
			[NEIGH_VAR_UCAST_PROBES] = 3,
			[NEIGH_VAR_RETRANS_TIME] = 1 * HZ,
			[NEIGH_VAR_BASE_REACHABLE_TIME] = 30 * HZ,
			[NEIGH_VAR_DELAY_PROBE_TIME] = 5 * HZ,
			[NEIGH_VAR_INTERVAL_PROBE_TIME_MS] = 5 * HZ,
			[NEIGH_VAR_GC_STALETIME] = 60 * HZ,
			[NEIGH_VAR_QUEUE_LEN_BYTES] = SK_WMEM_MAX,
			[NEIGH_VAR_PROXY_QLEN] = 64,
			[NEIGH_VAR_ANYCAST_DELAY] = 1 * HZ,
			[NEIGH_VAR_PROXY_DELAY]	= (8 * HZ) / 10,
			[NEIGH_VAR_LOCKTIME] = 1 * HZ,
		},
	},
	.gc_interval	= 30 * HZ,
	.gc_thresh1	= 128,
	.gc_thresh2	= 512,
	.gc_thresh3	= 1024,
};
EXPORT_SYMBOL(arp_tbl);

int arp_mc_map(__be32 addr, u8 *haddr, struct net_device *dev, int dir)
{
	switch (dev->type) {
	case ARPHRD_ETHER:
	case ARPHRD_FDDI:
	case ARPHRD_IEEE802:
		ip_eth_mc_map(addr, haddr);
		return 0;
	case ARPHRD_INFINIBAND:
		ip_ib_mc_map(addr, dev->broadcast, haddr);
		return 0;
	case ARPHRD_IPGRE:
		ip_ipgre_mc_map(addr, dev->broadcast, haddr);
		return 0;
	default:
		if (dir) {
			memcpy(haddr, dev->broadcast, dev->addr_len);
			return 0;
		}
	}
	return -EINVAL;
}


static u32 arp_hash(const void *pkey,
		    const struct net_device *dev,
		    __u32 *hash_rnd)
{
	return arp_hashfn(pkey, dev, hash_rnd);
}

static bool arp_key_eq(const struct neighbour *neigh, const void *pkey)
{
	return neigh_key_eq32(neigh, pkey);
}

static int arp_constructor(struct neighbour *neigh)
{
	__be32 addr;
	struct net_device *dev = neigh->dev;
	struct in_device *in_dev;
	struct neigh_parms *parms;
	u32 inaddr_any = INADDR_ANY;

	if (dev->flags & (IFF_LOOPBACK | IFF_POINTOPOINT))
		memcpy(neigh->primary_key, &inaddr_any, arp_tbl.key_len);

	addr = *(__be32 *)neigh->primary_key;
	rcu_read_lock();
	in_dev = __in_dev_get_rcu(dev);
	if (!in_dev) {
		rcu_read_unlock();
		return -EINVAL;
	}

	neigh->type = inet_addr_type_dev_table(dev_net(dev), dev, addr);

	parms = in_dev->arp_parms;
	__neigh_parms_put(neigh->parms);
	neigh->parms = neigh_parms_clone(parms);
	rcu_read_unlock();

	if (!dev->header_ops) {
		neigh->nud_state = NUD_NOARP;
		neigh->ops = &arp_direct_ops;
		neigh->output = neigh_direct_output;
	} else {
		/* Good devices (checked by reading texts, but only Ethernet is
		   tested)

		   ARPHRD_ETHER: (ethernet, apfddi)
		   ARPHRD_FDDI: (fddi)
		   ARPHRD_IEEE802: (tr)
		   ARPHRD_METRICOM: (strip)
		   ARPHRD_ARCNET:
		   etc. etc. etc.

		   ARPHRD_IPDDP will also work, if author repairs it.
		   I did not it, because this driver does not work even
		   in old paradigm.
		 */

		if (neigh->type == RTN_MULTICAST) {
			neigh->nud_state = NUD_NOARP;
			arp_mc_map(addr, neigh->ha, dev, 1);
		} else if (dev->flags & (IFF_NOARP | IFF_LOOPBACK)) {
			neigh->nud_state = NUD_NOARP;
			memcpy(neigh->ha, dev->dev_addr, dev->addr_len);
		} else if (neigh->type == RTN_BROADCAST ||
			   (dev->flags & IFF_POINTOPOINT)) {
			neigh->nud_state = NUD_NOARP;
			memcpy(neigh->ha, dev->broadcast, dev->addr_len);
		}

		if (dev->header_ops->cache)
			neigh->ops = &arp_hh_ops;
		else
			neigh->ops = &arp_generic_ops;

		if (neigh->nud_state & NUD_VALID)
			neigh->output = neigh->ops->connected_output;
		else
			neigh->output = neigh->ops->output;
	}
	return 0;
}

static void arp_error_report(struct neighbour *neigh, struct sk_buff *skb)
{
	dst_link_failure(skb);
	kfree_skb_reason(skb, SKB_DROP_REASON_NEIGH_FAILED);
}

/* Create and send an arp packet. */
static void arp_send_dst(int type, int ptype, __be32 dest_ip,
			 struct net_device *dev, __be32 src_ip,
			 const unsigned char *dest_hw,
			 const unsigned char *src_hw,
			 const unsigned char *target_hw,
			 struct dst_entry *dst)
{
	struct sk_buff *skb;

	/* arp on this interface. */
	if (dev->flags & IFF_NOARP)
		return;

	skb = arp_create(type, ptype, dest_ip, dev, src_ip,
			 dest_hw, src_hw, target_hw);
	if (!skb)
		return;

	skb_dst_set(skb, dst_clone(dst));
	arp_xmit(skb);
}

void arp_send(int type, int ptype, __be32 dest_ip,
	      struct net_device *dev, __be32 src_ip,
	      const unsigned char *dest_hw, const unsigned char *src_hw,
	      const unsigned char *target_hw)
{
	arp_send_dst(type, ptype, dest_ip, dev, src_ip, dest_hw, src_hw,
		     target_hw, NULL);
}
EXPORT_SYMBOL(arp_send);

static void arp_solicit(struct neighbour *neigh, struct sk_buff *skb)
{
	__be32 saddr = 0;
	u8 dst_ha[MAX_ADDR_LEN], *dst_hw = NULL;
	struct net_device *dev = neigh->dev;
	__be32 target = *(__be32 *)neigh->primary_key;
	int probes = atomic_read(&neigh->probes);
	struct in_device *in_dev;
	struct dst_entry *dst = NULL;

	rcu_read_lock();
	in_dev = __in_dev_get_rcu(dev);
	if (!in_dev) {
		rcu_read_unlock();
		return;
	}
	switch (IN_DEV_ARP_ANNOUNCE(in_dev)) {
	default:
	case 0:		/* By default announce any local IP */
		if (skb && inet_addr_type_dev_table(dev_net(dev), dev,
					  ip_hdr(skb)->saddr) == RTN_LOCAL)
			saddr = ip_hdr(skb)->saddr;
		break;
	case 1:		/* Restrict announcements of saddr in same subnet */
		if (!skb)
			break;
		saddr = ip_hdr(skb)->saddr;
		if (inet_addr_type_dev_table(dev_net(dev), dev,
					     saddr) == RTN_LOCAL) {
			/* saddr should be known to target */
			if (inet_addr_onlink(in_dev, target, saddr))
				break;
		}
		saddr = 0;
		break;
	case 2:		/* Avoid secondary IPs, get a primary/preferred one */
		break;
	}
	rcu_read_unlock();

	if (!saddr)
		saddr = inet_select_addr(dev, target, RT_SCOPE_LINK);

	probes -= NEIGH_VAR(neigh->parms, UCAST_PROBES);
	if (probes < 0) {
		if (!(READ_ONCE(neigh->nud_state) & NUD_VALID))
			pr_debug("trying to ucast probe in NUD_INVALID\n");
		neigh_ha_snapshot(dst_ha, neigh, dev);
		dst_hw = dst_ha;
	} else {
		probes -= NEIGH_VAR(neigh->parms, APP_PROBES);
		if (probes < 0) {
			neigh_app_ns(neigh);
			return;
		}
	}

	if (skb && !(dev->priv_flags & IFF_XMIT_DST_RELEASE))
		dst = skb_dst(skb);
	arp_send_dst(ARPOP_REQUEST, ETH_P_ARP, target, dev, saddr,
		     dst_hw, dev->dev_addr, NULL, dst);
}

static int arp_ignore(struct in_device *in_dev, __be32 sip, __be32 tip)
{
	struct net *net = dev_net(in_dev->dev);
	int scope;

	switch (IN_DEV_ARP_IGNORE(in_dev)) {
	case 0:	/* Reply, the tip is already validated */
		return 0;
	case 1:	/* Reply only if tip is configured on the incoming interface */
		sip = 0;
		scope = RT_SCOPE_HOST;
		break;
	case 2:	/*
		 * Reply only if tip is configured on the incoming interface
		 * and is in same subnet as sip
		 */
		scope = RT_SCOPE_HOST;
		break;
	case 3:	/* Do not reply for scope host addresses */
		sip = 0;
		scope = RT_SCOPE_LINK;
		in_dev = NULL;
		break;
	case 4:	/* Reserved */
	case 5:
	case 6:
	case 7:
		return 0;
	case 8:	/* Do not reply */
		return 1;
	default:
		return 0;
	}
	return !inet_confirm_addr(net, in_dev, sip, tip, scope);
}

static int arp_accept(struct in_device *in_dev, __be32 sip)
{
	struct net *net = dev_net(in_dev->dev);
	int scope = RT_SCOPE_LINK;

	switch (IN_DEV_ARP_ACCEPT(in_dev)) {
	case 0: /* Don't create new entries from garp */
		return 0;
	case 1: /* Create new entries from garp */
		return 1;
	case 2: /* Create a neighbor in the arp table only if sip
		 * is in the same subnet as an address configured
		 * on the interface that received the garp message
		 */
		return !!inet_confirm_addr(net, in_dev, sip, 0, scope);
	default:
		return 0;
	}
}

static int arp_filter(__be32 sip, __be32 tip, struct net_device *dev)
{
	struct rtable *rt;
	int flag = 0;
	/*unsigned long now; */
	struct net *net = dev_net(dev);

	rt = ip_route_output(net, sip, tip, 0, l3mdev_master_ifindex_rcu(dev),
			     RT_SCOPE_UNIVERSE);
	if (IS_ERR(rt))
		return 1;
	if (rt->dst.dev != dev) {
		__NET_INC_STATS(net, LINUX_MIB_ARPFILTER);
		flag = 1;
	}
	ip_rt_put(rt);
	return flag;
}

/*
 * Check if we can use proxy ARP for this path
 */
static inline int arp_fwd_proxy(struct in_device *in_dev,
				struct net_device *dev,	struct rtable *rt)
{
	struct in_device *out_dev;
	int imi, omi = -1;

	if (rt->dst.dev == dev)
		return 0;

	if (!IN_DEV_PROXY_ARP(in_dev))
		return 0;
	imi = IN_DEV_MEDIUM_ID(in_dev);
	if (imi == 0)
		return 1;
	if (imi == -1)
		return 0;

	/* place to check for proxy_arp for routes */

	out_dev = __in_dev_get_rcu(rt->dst.dev);
	if (out_dev)
		omi = IN_DEV_MEDIUM_ID(out_dev);

	return omi != imi && omi != -1;
}

/*
 * Check for RFC3069 proxy arp private VLAN (allow to send back to same dev)
 *
 * RFC3069 supports proxy arp replies back to the same interface.  This
 * is done to support (ethernet) switch features, like RFC 3069, where
 * the individual ports are not allowed to communicate with each
 * other, BUT they are allowed to talk to the upstream router.  As
 * described in RFC 3069, it is possible to allow these hosts to
 * communicate through the upstream router, by proxy_arp'ing.
 *
 * RFC 3069: "VLAN Aggregation for Efficient IP Address Allocation"
 *
 *  This technology is known by different names:
 *    In RFC 3069 it is called VLAN Aggregation.
 *    Cisco and Allied Telesyn call it Private VLAN.
 *    Hewlett-Packard call it Source-Port filtering or port-isolation.
 *    Ericsson call it MAC-Forced Forwarding (RFC Draft).
 *
 */
static inline int arp_fwd_pvlan(struct in_device *in_dev,
				struct net_device *dev,	struct rtable *rt,
				__be32 sip, __be32 tip)
{
	/* Private VLAN is only concerned about the same ethernet segment */
	if (rt->dst.dev != dev)
		return 0;

	/* Don't reply on self probes (often done by windowz boxes)*/
	if (sip == tip)
		return 0;

	if (IN_DEV_PROXY_ARP_PVLAN(in_dev))
		return 1;
	else
		return 0;
}

/*
 *	Interface to link layer: send routine and receive handler.
 */

/*
 *	Create an arp packet. If dest_hw is not set, we create a broadcast
 *	message.
 */
struct sk_buff *arp_create(int type, int ptype, __be32 dest_ip,
			   struct net_device *dev, __be32 src_ip,
			   const unsigned char *dest_hw,
			   const unsigned char *src_hw,
			   const unsigned char *target_hw)
{
	struct sk_buff *skb;
	struct arphdr *arp;
	unsigned char *arp_ptr;
	int hlen = LL_RESERVED_SPACE(dev);
	int tlen = dev->needed_tailroom;

	/*
	 *	Allocate a buffer
	 */

	skb = alloc_skb(arp_hdr_len(dev) + hlen + tlen, GFP_ATOMIC);
	if (!skb)
		return NULL;

	skb_reserve(skb, hlen);
	skb_reset_network_header(skb);
	arp = skb_put(skb, arp_hdr_len(dev));
	skb->dev = dev;
	skb->protocol = htons(ETH_P_ARP);
	if (!src_hw)
		src_hw = dev->dev_addr;
	if (!dest_hw)
		dest_hw = dev->broadcast;

	/*
	 *	Fill the device header for the ARP frame
	 */
	if (dev_hard_header(skb, dev, ptype, dest_hw, src_hw, skb->len) < 0)
		goto out;

	/*
	 * Fill out the arp protocol part.
	 *
	 * The arp hardware type should match the device type, except for FDDI,
	 * which (according to RFC 1390) should always equal 1 (Ethernet).
	 */
	/*
	 *	Exceptions everywhere. AX.25 uses the AX.25 PID value not the
	 *	DIX code for the protocol. Make these device structure fields.
	 */
	switch (dev->type) {
	default:
		arp->ar_hrd = htons(dev->type);
		arp->ar_pro = htons(ETH_P_IP);
		break;

#if IS_ENABLED(CONFIG_AX25)
	case ARPHRD_AX25:
		arp->ar_hrd = htons(ARPHRD_AX25);
		arp->ar_pro = htons(AX25_P_IP);
		break;

#if IS_ENABLED(CONFIG_NETROM)
	case ARPHRD_NETROM:
		arp->ar_hrd = htons(ARPHRD_NETROM);
		arp->ar_pro = htons(AX25_P_IP);
		break;
#endif
#endif

#if IS_ENABLED(CONFIG_FDDI)
	case ARPHRD_FDDI:
		arp->ar_hrd = htons(ARPHRD_ETHER);
		arp->ar_pro = htons(ETH_P_IP);
		break;
#endif
	}

	arp->ar_hln = dev->addr_len;
	arp->ar_pln = 4;
	arp->ar_op = htons(type);

	arp_ptr = (unsigned char *)(arp + 1);

	memcpy(arp_ptr, src_hw, dev->addr_len);
	arp_ptr += dev->addr_len;
	memcpy(arp_ptr, &src_ip, 4);
	arp_ptr += 4;

	switch (dev->type) {
#if IS_ENABLED(CONFIG_FIREWIRE_NET)
	case ARPHRD_IEEE1394:
		break;
#endif
	default:
		if (target_hw)
			memcpy(arp_ptr, target_hw, dev->addr_len);
		else
			memset(arp_ptr, 0, dev->addr_len);
		arp_ptr += dev->addr_len;
	}
	memcpy(arp_ptr, &dest_ip, 4);

	return skb;

out:
	kfree_skb(skb);
	return NULL;
}
EXPORT_SYMBOL(arp_create);

static int arp_xmit_finish(struct net *net, struct sock *sk, struct sk_buff *skb)
{
	return dev_queue_xmit(skb);
}

/*
 *	Send an arp packet.
 */
void arp_xmit(struct sk_buff *skb)
{
	/* Send it off, maybe filter it using firewalling first.  */
	NF_HOOK(NFPROTO_ARP, NF_ARP_OUT,
		dev_net(skb->dev), NULL, skb, NULL, skb->dev,
		arp_xmit_finish);
}
EXPORT_SYMBOL(arp_xmit);

static bool arp_is_garp(struct net *net, struct net_device *dev,
			int *addr_type, __be16 ar_op,
			__be32 sip, __be32 tip,
			unsigned char *sha, unsigned char *tha)
{
	bool is_garp = tip == sip;

	/* Gratuitous ARP _replies_ also require target hwaddr to be
	 * the same as source.
	 */
	if (is_garp && ar_op == htons(ARPOP_REPLY))
		is_garp =
			/* IPv4 over IEEE 1394 doesn't provide target
			 * hardware address field in its ARP payload.
			 */
			tha &&
			!memcmp(tha, sha, dev->addr_len);

	if (is_garp) {
		*addr_type = inet_addr_type_dev_table(net, dev, sip);
		if (*addr_type != RTN_UNICAST)
			is_garp = false;
	}
	return is_garp;
}

/*
 *	Process an arp request.
 */

static int arp_process(struct net *net, struct sock *sk, struct sk_buff *skb)
{
	struct net_device *dev = skb->dev;
	struct in_device *in_dev = __in_dev_get_rcu(dev);
	struct arphdr *arp;
	unsigned char *arp_ptr;
	struct rtable *rt;
	unsigned char *sha;
	unsigned char *tha = NULL;
	__be32 sip, tip;
	u16 dev_type = dev->type;
	int addr_type;
	struct neighbour *n;
	struct dst_entry *reply_dst = NULL;
	bool is_garp = false;

	/* arp_rcv below verifies the ARP header and verifies the device
	 * is ARP'able.
	 */

	if (!in_dev)
		goto out_free_skb;

	arp = arp_hdr(skb);

	switch (dev_type) {
	default:
		if (arp->ar_pro != htons(ETH_P_IP) ||
		    htons(dev_type) != arp->ar_hrd)
			goto out_free_skb;
		break;
	case ARPHRD_ETHER:
	case ARPHRD_FDDI:
	case ARPHRD_IEEE802:
		/*
		 * ETHERNET, and Fibre Channel (which are IEEE 802
		 * devices, according to RFC 2625) devices will accept ARP
		 * hardware types of either 1 (Ethernet) or 6 (IEEE 802.2).
		 * This is the case also of FDDI, where the RFC 1390 says that
		 * FDDI devices should accept ARP hardware of (1) Ethernet,
		 * however, to be more robust, we'll accept both 1 (Ethernet)
		 * or 6 (IEEE 802.2)
		 */
		if ((arp->ar_hrd != htons(ARPHRD_ETHER) &&
		     arp->ar_hrd != htons(ARPHRD_IEEE802)) ||
		    arp->ar_pro != htons(ETH_P_IP))
			goto out_free_skb;
		break;
	case ARPHRD_AX25:
		if (arp->ar_pro != htons(AX25_P_IP) ||
		    arp->ar_hrd != htons(ARPHRD_AX25))
			goto out_free_skb;
		break;
	case ARPHRD_NETROM:
		if (arp->ar_pro != htons(AX25_P_IP) ||
		    arp->ar_hrd != htons(ARPHRD_NETROM))
			goto out_free_skb;
		break;
	}

	/* Understand only these message types */

	if (arp->ar_op != htons(ARPOP_REPLY) &&
	    arp->ar_op != htons(ARPOP_REQUEST))
		goto out_free_skb;

/*
 *	Extract fields
 */
	arp_ptr = (unsigned char *)(arp + 1);
	sha	= arp_ptr;
	arp_ptr += dev->addr_len;
	memcpy(&sip, arp_ptr, 4);
	arp_ptr += 4;
	switch (dev_type) {
#if IS_ENABLED(CONFIG_FIREWIRE_NET)
	case ARPHRD_IEEE1394:
		break;
#endif
	default:
		tha = arp_ptr;
		arp_ptr += dev->addr_len;
	}
	memcpy(&tip, arp_ptr, 4);
/*
 *	Check for bad requests for 127.x.x.x and requests for multicast
 *	addresses.  If this is one such, delete it.
 */
	if (ipv4_is_multicast(tip) ||
	    (!IN_DEV_ROUTE_LOCALNET(in_dev) && ipv4_is_loopback(tip)))
		goto out_free_skb;

 /*
  *	For some 802.11 wireless deployments (and possibly other networks),
  *	there will be an ARP proxy and gratuitous ARP frames are attacks
  *	and thus should not be accepted.
  */
	if (sip == tip && IN_DEV_ORCONF(in_dev, DROP_GRATUITOUS_ARP))
		goto out_free_skb;

/*
 *     Special case: We must set Frame Relay source Q.922 address
 */
	if (dev_type == ARPHRD_DLCI)
		sha = dev->broadcast;

/*
 *  Process entry.  The idea here is we want to send a reply if it is a
 *  request for us or if it is a request for someone else that we hold
 *  a proxy for.  We want to add an entry to our cache if it is a reply
 *  to us or if it is a request for our address.
 *  (The assumption for this last is that if someone is requesting our
 *  address, they are probably intending to talk to us, so it saves time
 *  if we cache their address.  Their address is also probably not in
 *  our cache, since ours is not in their cache.)
 *
 *  Putting this another way, we only care about replies if they are to
 *  us, in which case we add them to the cache.  For requests, we care
 *  about those for us and those for our proxies.  We reply to both,
 *  and in the case of requests for us we add the requester to the arp
 *  cache.
 */

	if (arp->ar_op == htons(ARPOP_REQUEST) && skb_metadata_dst(skb))
		reply_dst = (struct dst_entry *)
			    iptunnel_metadata_reply(skb_metadata_dst(skb),
						    GFP_ATOMIC);

	/* Special case: IPv4 duplicate address detection packet (RFC2131) */
	if (sip == 0) {
		if (arp->ar_op == htons(ARPOP_REQUEST) &&
		    inet_addr_type_dev_table(net, dev, tip) == RTN_LOCAL &&
		    !arp_ignore(in_dev, sip, tip))
			arp_send_dst(ARPOP_REPLY, ETH_P_ARP, sip, dev, tip,
				     sha, dev->dev_addr, sha, reply_dst);
		goto out_consume_skb;
	}

	if (arp->ar_op == htons(ARPOP_REQUEST) &&
	    ip_route_input_noref(skb, tip, sip, 0, dev) == 0) {

		rt = skb_rtable(skb);
		addr_type = rt->rt_type;

		if (addr_type == RTN_LOCAL) {
			int dont_send;

			dont_send = arp_ignore(in_dev, sip, tip);
			if (!dont_send && IN_DEV_ARPFILTER(in_dev))
				dont_send = arp_filter(sip, tip, dev);
			if (!dont_send) {
				n = neigh_event_ns(&arp_tbl, sha, &sip, dev);
				if (n) {
					arp_send_dst(ARPOP_REPLY, ETH_P_ARP,
						     sip, dev, tip, sha,
						     dev->dev_addr, sha,
						     reply_dst);
					neigh_release(n);
				}
			}
			goto out_consume_skb;
		} else if (IN_DEV_FORWARD(in_dev)) {
			if (addr_type == RTN_UNICAST  &&
			    (arp_fwd_proxy(in_dev, dev, rt) ||
			     arp_fwd_pvlan(in_dev, dev, rt, sip, tip) ||
			     (rt->dst.dev != dev &&
			      pneigh_lookup(&arp_tbl, net, &tip, dev, 0)))) {
				n = neigh_event_ns(&arp_tbl, sha, &sip, dev);
				if (n)
					neigh_release(n);

				if (NEIGH_CB(skb)->flags & LOCALLY_ENQUEUED ||
				    skb->pkt_type == PACKET_HOST ||
				    NEIGH_VAR(in_dev->arp_parms, PROXY_DELAY) == 0) {
					arp_send_dst(ARPOP_REPLY, ETH_P_ARP,
						     sip, dev, tip, sha,
						     dev->dev_addr, sha,
						     reply_dst);
				} else {
					pneigh_enqueue(&arp_tbl,
						       in_dev->arp_parms, skb);
					goto out_free_dst;
				}
				goto out_consume_skb;
			}
		}
	}

	/* Update our ARP tables */

	n = __neigh_lookup(&arp_tbl, &sip, dev, 0);

	addr_type = -1;
	if (n || arp_accept(in_dev, sip)) {
		is_garp = arp_is_garp(net, dev, &addr_type, arp->ar_op,
				      sip, tip, sha, tha);
	}

	if (arp_accept(in_dev, sip)) {
		/* Unsolicited ARP is not accepted by default.
		   It is possible, that this option should be enabled for some
		   devices (strip is candidate)
		 */
		if (!n &&
		    (is_garp ||
		     (arp->ar_op == htons(ARPOP_REPLY) &&
		      (addr_type == RTN_UNICAST ||
		       (addr_type < 0 &&
			/* postpone calculation to as late as possible */
			inet_addr_type_dev_table(net, dev, sip) ==
				RTN_UNICAST)))))
			n = __neigh_lookup(&arp_tbl, &sip, dev, 1);
	}

	if (n) {
		int state = NUD_REACHABLE;
		int override;

		/* If several different ARP replies follows back-to-back,
		   use the FIRST one. It is possible, if several proxy
		   agents are active. Taking the first reply prevents
		   arp trashing and chooses the fastest router.
		 */
		override = time_after(jiffies,
				      n->updated +
				      NEIGH_VAR(n->parms, LOCKTIME)) ||
			   is_garp;

		/* Broadcast replies and request packets
		   do not assert neighbour reachability.
		 */
		if (arp->ar_op != htons(ARPOP_REPLY) ||
		    skb->pkt_type != PACKET_HOST)
			state = NUD_STALE;
		neigh_update(n, sha, state,
			     override ? NEIGH_UPDATE_F_OVERRIDE : 0, 0);
		neigh_release(n);
	}

out_consume_skb:
	consume_skb(skb);

out_free_dst:
	dst_release(reply_dst);
	return NET_RX_SUCCESS;

out_free_skb:
	kfree_skb(skb);
	return NET_RX_DROP;
}

static void parp_redo(struct sk_buff *skb)
{
	arp_process(dev_net(skb->dev), NULL, skb);
}

static int arp_is_multicast(const void *pkey)
{
	return ipv4_is_multicast(*((__be32 *)pkey));
}

/*
 *	Receive an arp request from the device layer.
 */

static int arp_rcv(struct sk_buff *skb, struct net_device *dev,
		   struct packet_type *pt, struct net_device *orig_dev)
{
	const struct arphdr *arp;

	/* do not tweak dropwatch on an ARP we will ignore */
	if (dev->flags & IFF_NOARP ||
	    skb->pkt_type == PACKET_OTHERHOST ||
	    skb->pkt_type == PACKET_LOOPBACK)
		goto consumeskb;

	skb = skb_share_check(skb, GFP_ATOMIC);
	if (!skb)
		goto out_of_mem;

	/* ARP header, plus 2 device addresses, plus 2 IP addresses.  */
	if (!pskb_may_pull(skb, arp_hdr_len(dev)))
		goto freeskb;

	arp = arp_hdr(skb);
	if (arp->ar_hln != dev->addr_len || arp->ar_pln != 4)
		goto freeskb;

	memset(NEIGH_CB(skb), 0, sizeof(struct neighbour_cb));

	return NF_HOOK(NFPROTO_ARP, NF_ARP_IN,
		       dev_net(dev), NULL, skb, dev, NULL,
		       arp_process);

consumeskb:
	consume_skb(skb);
	return NET_RX_SUCCESS;
freeskb:
	kfree_skb(skb);
out_of_mem:
	return NET_RX_DROP;
}

/*
 *	User level interface (ioctl)
 */

static struct net_device *arp_req_dev_by_name(struct net *net, struct arpreq *r,
					      bool getarp)
{
	struct net_device *dev;

	if (getarp)
		dev = dev_get_by_name_rcu(net, r->arp_dev);
	else
		dev = __dev_get_by_name(net, r->arp_dev);
	if (!dev)
		return ERR_PTR(-ENODEV);

	/* Mmmm... It is wrong... ARPHRD_NETROM == 0 */
	if (!r->arp_ha.sa_family)
		r->arp_ha.sa_family = dev->type;

	if ((r->arp_flags & ATF_COM) && r->arp_ha.sa_family != dev->type)
		return ERR_PTR(-EINVAL);

	return dev;
}

static struct net_device *arp_req_dev(struct net *net, struct arpreq *r)
{
	struct net_device *dev;
	struct rtable *rt;
	__be32 ip;

	if (r->arp_dev[0])
		return arp_req_dev_by_name(net, r, false);

	if (r->arp_flags & ATF_PUBL)
		return NULL;

	ip = ((struct sockaddr_in *)&r->arp_pa)->sin_addr.s_addr;

	rt = ip_route_output(net, ip, 0, 0, 0, RT_SCOPE_LINK);
	if (IS_ERR(rt))
		return ERR_CAST(rt);

	dev = rt->dst.dev;
	ip_rt_put(rt);

	if (!dev)
		return ERR_PTR(-EINVAL);

	return dev;
}

/*
 *	Set (create) an ARP cache entry.
 */

static int arp_req_set_proxy(struct net *net, struct net_device *dev, int on)
{
	if (!dev) {
		IPV4_DEVCONF_ALL(net, PROXY_ARP) = on;
		return 0;
	}
	if (__in_dev_get_rtnl(dev)) {
		IN_DEV_CONF_SET(__in_dev_get_rtnl(dev), PROXY_ARP, on);
		return 0;
	}
	return -ENXIO;
}

static int arp_req_set_public(struct net *net, struct arpreq *r,
		struct net_device *dev)
{
	__be32 mask = ((struct sockaddr_in *)&r->arp_netmask)->sin_addr.s_addr;

	if (!dev && (r->arp_flags & ATF_COM)) {
		dev = dev_getbyhwaddr_rcu(net, r->arp_ha.sa_family,
				      r->arp_ha.sa_data);
		if (!dev)
			return -ENODEV;
	}
	if (mask) {
		__be32 ip = ((struct sockaddr_in *)&r->arp_pa)->sin_addr.s_addr;

		if (!pneigh_lookup(&arp_tbl, net, &ip, dev, 1))
			return -ENOBUFS;
		return 0;
	}

	return arp_req_set_proxy(net, dev, 1);
}

static int arp_req_set(struct net *net, struct arpreq *r)
{
	struct neighbour *neigh;
	struct net_device *dev;
	__be32 ip;
	int err;

	dev = arp_req_dev(net, r);
	if (IS_ERR(dev))
		return PTR_ERR(dev);

	if (r->arp_flags & ATF_PUBL)
		return arp_req_set_public(net, r, dev);

	switch (dev->type) {
#if IS_ENABLED(CONFIG_FDDI)
	case ARPHRD_FDDI:
		/*
		 * According to RFC 1390, FDDI devices should accept ARP
		 * hardware types of 1 (Ethernet).  However, to be more
		 * robust, we'll accept hardware types of either 1 (Ethernet)
		 * or 6 (IEEE 802.2).
		 */
		if (r->arp_ha.sa_family != ARPHRD_FDDI &&
		    r->arp_ha.sa_family != ARPHRD_ETHER &&
		    r->arp_ha.sa_family != ARPHRD_IEEE802)
			return -EINVAL;
		break;
#endif
	default:
		if (r->arp_ha.sa_family != dev->type)
			return -EINVAL;
		break;
	}

	ip = ((struct sockaddr_in *)&r->arp_pa)->sin_addr.s_addr;

	neigh = __neigh_lookup_errno(&arp_tbl, &ip, dev);
	err = PTR_ERR(neigh);
	if (!IS_ERR(neigh)) {
		unsigned int state = NUD_STALE;

		if (r->arp_flags & ATF_PERM) {
			r->arp_flags |= ATF_COM;
			state = NUD_PERMANENT;
		}

		err = neigh_update(neigh, (r->arp_flags & ATF_COM) ?
				   r->arp_ha.sa_data : NULL, state,
				   NEIGH_UPDATE_F_OVERRIDE |
				   NEIGH_UPDATE_F_ADMIN, 0);
		neigh_release(neigh);
	}
	return err;
}

static unsigned int arp_state_to_flags(struct neighbour *neigh)
{
	if (neigh->nud_state&NUD_PERMANENT)
		return ATF_PERM | ATF_COM;
	else if (neigh->nud_state&NUD_VALID)
		return ATF_COM;
	else
		return 0;
}

/*
 *	Get an ARP cache entry.
 */

static int arp_req_get(struct net *net, struct arpreq *r)
{
	__be32 ip = ((struct sockaddr_in *) &r->arp_pa)->sin_addr.s_addr;
	struct neighbour *neigh;
	struct net_device *dev;

	if (!r->arp_dev[0])
		return -ENODEV;

	dev = arp_req_dev_by_name(net, r, true);
	if (IS_ERR(dev))
		return PTR_ERR(dev);

	neigh = neigh_lookup(&arp_tbl, &ip, dev);
<<<<<<< HEAD
	if (neigh) {
		if (!(READ_ONCE(neigh->nud_state) & NUD_NOARP)) {
			read_lock_bh(&neigh->lock);
			memcpy(r->arp_ha.sa_data, neigh->ha,
			       min(dev->addr_len, sizeof(r->arp_ha.sa_data_min)));
			r->arp_flags = arp_state_to_flags(neigh);
			read_unlock_bh(&neigh->lock);
			r->arp_ha.sa_family = dev->type;
			strscpy(r->arp_dev, dev->name, sizeof(r->arp_dev));
			err = 0;
		}
=======
	if (!neigh)
		return -ENXIO;

	if (READ_ONCE(neigh->nud_state) & NUD_NOARP) {
>>>>>>> 0c383648
		neigh_release(neigh);
		return -ENXIO;
	}

	read_lock_bh(&neigh->lock);
	memcpy(r->arp_ha.sa_data, neigh->ha,
	       min(dev->addr_len, sizeof(r->arp_ha.sa_data_min)));
	r->arp_flags = arp_state_to_flags(neigh);
	read_unlock_bh(&neigh->lock);

	neigh_release(neigh);

	r->arp_ha.sa_family = dev->type;
	netdev_copy_name(dev, r->arp_dev);

	return 0;
}

int arp_invalidate(struct net_device *dev, __be32 ip, bool force)
{
	struct neighbour *neigh = neigh_lookup(&arp_tbl, &ip, dev);
	int err = -ENXIO;
	struct neigh_table *tbl = &arp_tbl;

	if (neigh) {
		if ((READ_ONCE(neigh->nud_state) & NUD_VALID) && !force) {
			neigh_release(neigh);
			return 0;
		}

		if (READ_ONCE(neigh->nud_state) & ~NUD_NOARP)
			err = neigh_update(neigh, NULL, NUD_FAILED,
					   NEIGH_UPDATE_F_OVERRIDE|
					   NEIGH_UPDATE_F_ADMIN, 0);
		write_lock_bh(&tbl->lock);
		neigh_release(neigh);
		neigh_remove_one(neigh, tbl);
		write_unlock_bh(&tbl->lock);
	}

	return err;
}

static int arp_req_delete_public(struct net *net, struct arpreq *r,
		struct net_device *dev)
{
	__be32 mask = ((struct sockaddr_in *)&r->arp_netmask)->sin_addr.s_addr;

	if (mask) {
		__be32 ip = ((struct sockaddr_in *)&r->arp_pa)->sin_addr.s_addr;

		return pneigh_delete(&arp_tbl, net, &ip, dev);
	}

	return arp_req_set_proxy(net, dev, 0);
}

static int arp_req_delete(struct net *net, struct arpreq *r)
{
	struct net_device *dev;
	__be32 ip;

	dev = arp_req_dev(net, r);
	if (IS_ERR(dev))
		return PTR_ERR(dev);

	if (r->arp_flags & ATF_PUBL)
		return arp_req_delete_public(net, r, dev);

	ip = ((struct sockaddr_in *)&r->arp_pa)->sin_addr.s_addr;

	return arp_invalidate(dev, ip, true);
}

/*
 *	Handle an ARP layer I/O control request.
 */

int arp_ioctl(struct net *net, unsigned int cmd, void __user *arg)
{
	struct arpreq r;
	__be32 *netmask;
	int err;

	switch (cmd) {
	case SIOCDARP:
	case SIOCSARP:
		if (!ns_capable(net->user_ns, CAP_NET_ADMIN))
			return -EPERM;
		fallthrough;
	case SIOCGARP:
		err = copy_from_user(&r, arg, sizeof(struct arpreq));
		if (err)
			return -EFAULT;
		break;
	default:
		return -EINVAL;
	}

	if (r.arp_pa.sa_family != AF_INET)
		return -EPFNOSUPPORT;

	if (!(r.arp_flags & ATF_PUBL) &&
	    (r.arp_flags & (ATF_NETMASK | ATF_DONTPUB)))
		return -EINVAL;

	netmask = &((struct sockaddr_in *)&r.arp_netmask)->sin_addr.s_addr;
	if (!(r.arp_flags & ATF_NETMASK))
		*netmask = htonl(0xFFFFFFFFUL);
	else if (*netmask && *netmask != htonl(0xFFFFFFFFUL))
		return -EINVAL;

	switch (cmd) {
	case SIOCDARP:
		rtnl_lock();
		err = arp_req_delete(net, &r);
		rtnl_unlock();
		break;
	case SIOCSARP:
		rtnl_lock();
		err = arp_req_set(net, &r);
		rtnl_unlock();
		break;
	case SIOCGARP:
		rcu_read_lock();
		err = arp_req_get(net, &r);
		rcu_read_unlock();

		if (!err && copy_to_user(arg, &r, sizeof(r)))
			err = -EFAULT;
		break;
	}

	return err;
}

static int arp_netdev_event(struct notifier_block *this, unsigned long event,
			    void *ptr)
{
	struct net_device *dev = netdev_notifier_info_to_dev(ptr);
	struct netdev_notifier_change_info *change_info;
	struct in_device *in_dev;
	bool evict_nocarrier;

	switch (event) {
	case NETDEV_CHANGEADDR:
		neigh_changeaddr(&arp_tbl, dev);
		rt_cache_flush(dev_net(dev));
		break;
	case NETDEV_CHANGE:
		change_info = ptr;
		if (change_info->flags_changed & IFF_NOARP)
			neigh_changeaddr(&arp_tbl, dev);

		in_dev = __in_dev_get_rtnl(dev);
		if (!in_dev)
			evict_nocarrier = true;
		else
			evict_nocarrier = IN_DEV_ARP_EVICT_NOCARRIER(in_dev);

		if (evict_nocarrier && !netif_carrier_ok(dev))
			neigh_carrier_down(&arp_tbl, dev);
		break;
	default:
		break;
	}

	return NOTIFY_DONE;
}

static struct notifier_block arp_netdev_notifier = {
	.notifier_call = arp_netdev_event,
};

/* Note, that it is not on notifier chain.
   It is necessary, that this routine was called after route cache will be
   flushed.
 */
void arp_ifdown(struct net_device *dev)
{
	neigh_ifdown(&arp_tbl, dev);
}


/*
 *	Called once on startup.
 */

static struct packet_type arp_packet_type __read_mostly = {
	.type =	cpu_to_be16(ETH_P_ARP),
	.func =	arp_rcv,
};

#ifdef CONFIG_PROC_FS
#if IS_ENABLED(CONFIG_AX25)

/*
 *	ax25 -> ASCII conversion
 */
static void ax2asc2(ax25_address *a, char *buf)
{
	char c, *s;
	int n;

	for (n = 0, s = buf; n < 6; n++) {
		c = (a->ax25_call[n] >> 1) & 0x7F;

		if (c != ' ')
			*s++ = c;
	}

	*s++ = '-';
	n = (a->ax25_call[6] >> 1) & 0x0F;
	if (n > 9) {
		*s++ = '1';
		n -= 10;
	}

	*s++ = n + '0';
	*s++ = '\0';

	if (*buf == '\0' || *buf == '-') {
		buf[0] = '*';
		buf[1] = '\0';
	}
}
#endif /* CONFIG_AX25 */

#define HBUFFERLEN 30

static void arp_format_neigh_entry(struct seq_file *seq,
				   struct neighbour *n)
{
	char hbuffer[HBUFFERLEN];
	int k, j;
	char tbuf[16];
	struct net_device *dev = n->dev;
	int hatype = dev->type;

	read_lock(&n->lock);
	/* Convert hardware address to XX:XX:XX:XX ... form. */
#if IS_ENABLED(CONFIG_AX25)
	if (hatype == ARPHRD_AX25 || hatype == ARPHRD_NETROM)
		ax2asc2((ax25_address *)n->ha, hbuffer);
	else {
#endif
	for (k = 0, j = 0; k < HBUFFERLEN - 3 && j < dev->addr_len; j++) {
		hbuffer[k++] = hex_asc_hi(n->ha[j]);
		hbuffer[k++] = hex_asc_lo(n->ha[j]);
		hbuffer[k++] = ':';
	}
	if (k != 0)
		--k;
	hbuffer[k] = 0;
#if IS_ENABLED(CONFIG_AX25)
	}
#endif
	sprintf(tbuf, "%pI4", n->primary_key);
	seq_printf(seq, "%-16s 0x%-10x0x%-10x%-17s     *        %s\n",
		   tbuf, hatype, arp_state_to_flags(n), hbuffer, dev->name);
	read_unlock(&n->lock);
}

static void arp_format_pneigh_entry(struct seq_file *seq,
				    struct pneigh_entry *n)
{
	struct net_device *dev = n->dev;
	int hatype = dev ? dev->type : 0;
	char tbuf[16];

	sprintf(tbuf, "%pI4", n->key);
	seq_printf(seq, "%-16s 0x%-10x0x%-10x%s     *        %s\n",
		   tbuf, hatype, ATF_PUBL | ATF_PERM, "00:00:00:00:00:00",
		   dev ? dev->name : "*");
}

static int arp_seq_show(struct seq_file *seq, void *v)
{
	if (v == SEQ_START_TOKEN) {
		seq_puts(seq, "IP address       HW type     Flags       "
			      "HW address            Mask     Device\n");
	} else {
		struct neigh_seq_state *state = seq->private;

		if (state->flags & NEIGH_SEQ_IS_PNEIGH)
			arp_format_pneigh_entry(seq, v);
		else
			arp_format_neigh_entry(seq, v);
	}

	return 0;
}

static void *arp_seq_start(struct seq_file *seq, loff_t *pos)
{
	/* Don't want to confuse "arp -a" w/ magic entries,
	 * so we tell the generic iterator to skip NUD_NOARP.
	 */
	return neigh_seq_start(seq, pos, &arp_tbl, NEIGH_SEQ_SKIP_NOARP);
}

static const struct seq_operations arp_seq_ops = {
	.start	= arp_seq_start,
	.next	= neigh_seq_next,
	.stop	= neigh_seq_stop,
	.show	= arp_seq_show,
};
#endif /* CONFIG_PROC_FS */

static int __net_init arp_net_init(struct net *net)
{
	if (!proc_create_net("arp", 0444, net->proc_net, &arp_seq_ops,
			sizeof(struct neigh_seq_state)))
		return -ENOMEM;
	return 0;
}

static void __net_exit arp_net_exit(struct net *net)
{
	remove_proc_entry("arp", net->proc_net);
}

static struct pernet_operations arp_net_ops = {
	.init = arp_net_init,
	.exit = arp_net_exit,
};

void __init arp_init(void)
{
	neigh_table_init(NEIGH_ARP_TABLE, &arp_tbl);

	dev_add_pack(&arp_packet_type);
	register_pernet_subsys(&arp_net_ops);
#ifdef CONFIG_SYSCTL
	neigh_sysctl_register(NULL, &arp_tbl.parms, NULL);
#endif
	register_netdevice_notifier(&arp_netdev_notifier);
}<|MERGE_RESOLUTION|>--- conflicted
+++ resolved
@@ -1175,24 +1175,10 @@
 		return PTR_ERR(dev);
 
 	neigh = neigh_lookup(&arp_tbl, &ip, dev);
-<<<<<<< HEAD
-	if (neigh) {
-		if (!(READ_ONCE(neigh->nud_state) & NUD_NOARP)) {
-			read_lock_bh(&neigh->lock);
-			memcpy(r->arp_ha.sa_data, neigh->ha,
-			       min(dev->addr_len, sizeof(r->arp_ha.sa_data_min)));
-			r->arp_flags = arp_state_to_flags(neigh);
-			read_unlock_bh(&neigh->lock);
-			r->arp_ha.sa_family = dev->type;
-			strscpy(r->arp_dev, dev->name, sizeof(r->arp_dev));
-			err = 0;
-		}
-=======
 	if (!neigh)
 		return -ENXIO;
 
 	if (READ_ONCE(neigh->nud_state) & NUD_NOARP) {
->>>>>>> 0c383648
 		neigh_release(neigh);
 		return -ENXIO;
 	}
