--- conflicted
+++ resolved
@@ -2384,13 +2384,10 @@
 			reg = <3>;
 		};
 	};
-<<<<<<< HEAD
-=======
 };
 
 &ehci0 {
 	status = "okay";
->>>>>>> 754e0b0e
 };
 
 &ehci1 {
