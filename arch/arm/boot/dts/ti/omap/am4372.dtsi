--- conflicted
+++ resolved
@@ -92,11 +92,7 @@
 			opp-supported-hw = <0xFF 0x08>;
 		};
 
-<<<<<<< HEAD
-		opp-800000000{
-=======
 		opp-800000000 {
->>>>>>> 0c383648
 			/* OPP Turbo */
 			opp-hz = /bits/ 64 <800000000>;
 			opp-microvolt = <1260000 1234800 1285200>;
