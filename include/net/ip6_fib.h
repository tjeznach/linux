--- conflicted
+++ resolved
@@ -340,11 +340,7 @@
 {
 	if (f6i && refcount_dec_and_test(&f6i->fib6_ref)) {
 		DEBUG_NET_WARN_ON_ONCE(!hlist_unhashed(&f6i->gc_link));
-<<<<<<< HEAD
-		call_rcu(&f6i->rcu, fib6_info_destroy_rcu);
-=======
 		call_rcu_hurry(&f6i->rcu, fib6_info_destroy_rcu);
->>>>>>> 0c383648
 	}
 }
 
